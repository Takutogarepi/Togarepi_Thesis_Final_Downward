#! /usr/bin/env python
# -*- coding: utf-8 -*-

from __future__ import print_function

from collections import defaultdict
from copy import deepcopy

import axiom_rules
import fact_groups
import instantiate
import pddl
import sas_tasks
import simplify
import timers
import tools

# TODO: The translator may generate trivial derived variables which are always true,
# for example if there ia a derived predicate in the input that only depends on
# (non-derived) variables which are detected as always true.
# Such a situation was encountered in the PSR-STRIPS-DerivedPredicates domain.
# Such "always-true" variables should best be compiled away, but it is
# not clear what the best place to do this should be. Similar
# simplifications might be possible elsewhere, for example if a
# derived variable is synonymous with another variable (derived or
# non-derived).

ALLOW_CONFLICTING_EFFECTS = True
USE_PARTIAL_ENCODING = True
DETECT_UNREACHABLE = True

## Setting the following variable to True can cause a severe
## performance penalty due to weaker relevance analysis (see issue7).
ADD_IMPLIED_PRECONDITIONS = False

DEBUG = False

removed_implied_effect_counter = 0
simplified_effect_condition_counter = 0
added_implied_precondition_counter = 0

def strips_to_sas_dictionary(groups, assert_partial):
    dictionary = {}
    for var_no, group in enumerate(groups):
        for val_no, atom in enumerate(group):
            dictionary.setdefault(atom, []).append((var_no, val_no))
    if assert_partial:
        assert all(len(sas_pairs) == 1
                   for sas_pairs in dictionary.values())
    return [len(group) + 1 for group in groups], dictionary

def translate_strips_conditions_aux(conditions, dictionary, ranges):
    condition = {}
    for fact in conditions:
        if fact.negated:
            # we handle negative conditions later, because then we
            # can recognize when the negative condition is already
            # ensured by a positive condition
            continue
        for var, val in dictionary.get(fact, ()):
            # The default () here is a bit of a hack. For goals (but
            # only for goals!), we can get static facts here. They
            # cannot be statically false (that would have been
            # detected earlier), and hence they are statically true
            # and don't need to be translated.
            # TODO: This would not be necessary if we dealt with goals
            # in the same way we deal with operator preconditions etc.,
            # where static facts disappear during grounding. So change
            # this when the goal code is refactored (also below). (**)
            if (condition.get(var) is not None and
                val not in condition.get(var)):
                # Conflicting conditions on this variable: Operator invalid.
                return None
            condition[var] = set([val])

    def number_of_values(var_vals_pair):
        var, vals = var_vals_pair
        return len(vals)

    for fact in conditions:
        if fact.negated:
           ## Note  Here we use a different solution than in Sec. 10.6.4
           ##       of the thesis. Compare the last sentences of the third
           ##       paragraph of the section.
           ##       We could do what is written there. As a test case,
           ##       consider Airport ADL tasks with only one airport, where
           ##       (occupied ?x) variables are encoded in a single variable,
           ##       and conditions like (not (occupied ?x)) do occur in
           ##       preconditions.
           ##       However, here we avoid introducing new derived predicates
           ##       by treat the negative precondition as a disjunctive precondition
           ##       and expanding it by "multiplying out" the possibilities.
           ##       This can lead to an exponential blow-up so it would be nice
           ##       to choose the behaviour as an option.
            done = False
            new_condition = {}
            atom = pddl.Atom(fact.predicate, fact.args) # force positive
            for var, val in dictionary.get(atom, ()):
                # see comment (**) above
                poss_vals = set(range(ranges[var]))
                poss_vals.remove(val)

                if condition.get(var) is None:
                    assert new_condition.get(var) is None
                    new_condition[var] = poss_vals
                else:
                    # constrain existing condition on var
                    prev_possible_vals = condition.get(var)
                    done = True
                    prev_possible_vals.intersection_update(poss_vals)
                    if len(prev_possible_vals) == 0:
                        # Conflicting conditions on this variable:
                        # Operator invalid.
                        return None

            if not done and len(new_condition) != 0:
                # we did not enforce the negative condition by constraining
                # an existing condition on one of the variables representing
                # this atom. So we need to introduce a new condition:
                # We can select any from new_condition and currently prefer the
                # smalles one.
                candidates = sorted(new_condition.items(), key=number_of_values)
                var, vals = candidates[0]
                condition[var] = vals

        def multiply_out(condition): # destroys the input
            sorted_conds = sorted(condition.items(), key=number_of_values)
            flat_conds = [{}]
            for var, vals in sorted_conds:
                if len(vals) == 1:
                    for cond in flat_conds:
                        cond[var] = vals.pop() # destroys the input here
                else:
                    new_conds = []
                    for cond in flat_conds:
                        for val in vals:
                            new_cond = deepcopy(cond)
                            new_cond[var] = val
                            new_conds.append(new_cond)
                    flat_conds = new_conds
            return flat_conds

    return multiply_out(condition)

def translate_strips_conditions(conditions, dictionary, ranges,
                                mutex_dict, mutex_ranges):
    if not conditions:
        return [{}] # Quick exit for common case.

    # Check if the condition violates any mutexes.
    if translate_strips_conditions_aux(
        conditions, mutex_dict, mutex_ranges) is None:
        return None

    return translate_strips_conditions_aux(conditions, dictionary, ranges)

def translate_strips_operator(operator, dictionary, ranges, mutex_dict, mutex_ranges, implied_facts):

    conditions = translate_strips_conditions(operator.precondition, dictionary, ranges, mutex_dict, mutex_ranges)
    if conditions is None:
        return []
    sas_operators = []
    for condition in conditions:
        op = translate_strips_operator_aux(operator, dictionary, ranges,
                                           mutex_dict, mutex_ranges,
                                           implied_facts, condition)
        sas_operators.append(op)
    return sas_operators

def translate_strips_operator_aux(operator, dictionary, ranges, mutex_dict,
    mutex_ranges, implied_facts, condition):
    # NOTE: This function does not really deal with the intricacies of properly
    # encoding delete effects for grouped propositions in the presence of
    # conditional effects. It should work ok but will bail out in more
    # complicated cases even though a conflict does not necessarily exist.
    possible_add_conflict = False

    effect = {}

    for conditions, fact in operator.add_effects:
        eff_condition_list = translate_strips_conditions(conditions, dictionary,
                                                         ranges, mutex_dict,
                                                         mutex_ranges)
        if eff_condition_list is None: # Impossible condition for this effect.
            continue
        eff_condition = [list(eff_cond.items())
                         for eff_cond in eff_condition_list]
        for var, val in dictionary[fact]:
            if condition.get(var) == val:
                # Effect implied by precondition.
                global removed_implied_effect_counter
                removed_implied_effect_counter += 1
                # print "Skipping effect of %s..." % operator.name
                continue
            effect_pair = effect.get(var)
            if not effect_pair:
                effect[var] = (val, eff_condition)
            else:
                other_val, eff_conditions = effect_pair
                # Don't flag conflict just yet... the operator might be invalid
                # because of conflicting add/delete effects (see pipesworld).
                if other_val != val:
                    possible_add_conflict = True
                eff_conditions.extend(eff_condition)

    for conditions, fact in operator.del_effects:
        eff_condition_list = translate_strips_conditions(conditions, dictionary, ranges, mutex_dict, mutex_ranges)
        if eff_condition_list is None:
            continue
        eff_condition = [list(eff_cond.items())
                         for eff_cond in eff_condition_list]
        for var, val in dictionary[fact]:
            none_of_those = ranges[var] - 1

            other_val, eff_conditions = effect.setdefault(var, (none_of_those, []))

            if other_val != none_of_those:
                # Look for matching add effect; ignore this del effect if found.
                for cond in eff_condition:
                    if cond not in eff_conditions and [] not in eff_conditions:
                        print("Condition:")
                        print(cond)
                        print("Operator:")
                        operator.dump()
                        assert False, "Add effect with uncertain del effect partner?"
                if other_val == val:
                    if ALLOW_CONFLICTING_EFFECTS:
                        # Conflicting ADD and DEL effect. This is *only* allowed if
                        # this is also a precondition, in which case there is *no*
                        # effect (the ADD takes precedence). We delete the add effect here.
                        if condition.get(var) != val:
                            # HACK HACK HACK!
                            # There used to be an assertion here that actually
                            # forbid this, but this was wrong in Pipesworld-notankage
                            # (e.g. task 01). The thing is, it *is* possible for
                            # an operator with proven (with the given invariants)
                            # inconsistent preconditions to actually end up here if
                            # the inconsistency of the preconditions is not obvious at
                            # the SAS+ encoding level.
                            #
                            # Example: Pipes-Notank-01, operator
                            # (pop-unitarypipe s12 b4 a1 a2 b4 lco lco).
                            # This has precondition last(b4, s12) and on(b4, a2) which
                            # is inconsistent because b4 can only be in one place.
                            # However, the chosen encoding encodes *what is last in s12*
                            # separately, and so the precondition translates to
                            # "last(s12) = b4 and on(b4) = a2", which does not look
                            # inconsistent at first glance.
                            #
                            # Something reasonable to do here would be to make a
                            # decent check that the precondition is indeed inconsistent
                            # (using *all* mutexes), but that seems tough with this
                            # convoluted code, so we just warn and reject the operator.
                            print("Warning: %s rejected. Cross your fingers." % (
                                operator.name))
                            if DEBUG:
                                operator.dump()
                            return None
                            assert False

                        assert eff_conditions == [[]]
                        del effect[var]
                    else:
                        assert not eff_condition[0] and not eff_conditions[0], "Uncertain conflict"
                        return None  # Definite conflict otherwise.
            else: # no add effect on this variable
                if condition.get(var) != val:
                    if var in condition:
                        ## HACK HACK HACK! There is a precondition on the variable for
                        ## this delete effect on another value, so there is no need to
                        ## represent the delete effect. Right? Right???
                        del effect[var]
                        continue
                    for index, cond in enumerate(eff_condition_list):
                        if cond.get(var) != val:
                            # Need a guard for this delete effect.
                            assert (var not in condition and
                                    var not in eff_condition[index]), "Oops?"
                            eff_condition[index].append((var, val))
                eff_conditions.extend(eff_condition)

    if possible_add_conflict:
        operator.dump()


    assert not possible_add_conflict, "Conflicting add effects?"

    # assert eff_condition != other_condition, "Duplicate effect"
    # assert eff_condition and other_condition, "Dominated conditional effect"

    if ADD_IMPLIED_PRECONDITIONS:
        implied_precondition = set()
        for fact in condition.items():
            implied_precondition.update(implied_facts[fact])

    pre_post = []
    for var, (post, eff_condition_lists) in effect.items():
        pre = condition.pop(var, -1)
        if ranges[var] == 2:
            # Apply simplifications for binary variables.
            if prune_stupid_effect_conditions(var, post, eff_condition_lists):
                global simplified_effect_condition_counter
                simplified_effect_condition_counter += 1
            if (ADD_IMPLIED_PRECONDITIONS and
                pre == -1 and (var, 1 - post) in implied_precondition):
                global added_implied_precondition_counter
                added_implied_precondition_counter += 1
                pre = 1 - post
                # print "Added precondition (%d = %d) to %s" % (
                #     var, pre, operator.name)
        for eff_condition in eff_condition_lists:
            pre_post.append((var, pre, post, eff_condition))
    prevail = list(condition.items())

    return sas_tasks.SASOperator(operator.name, prevail, pre_post, operator.cost)

def prune_stupid_effect_conditions(var, val, conditions):
    ## (IF <conditions> THEN <var> := <val>) is a conditional effect.
    ## <var> is guaranteed to be a binary variable.
    ## <conditions> is in DNF representation (list of lists).
    ##
    ## We simplify <conditions> by applying two rules:
    ## 1. Conditions of the form "var = dualval" where var is the
    ##    effect variable and dualval != val can be omitted.
    ##    (If var != dualval, then var == val because it is binary,
    ##    which mesans that in such situations the effect is a no-op.)
    ## 2. If conditions contains any empty list, it is equivalent
    ##    to True and we can remove all other disjuncts.
    ##
    ## returns True when anything was changed
    if conditions == [[]]:
        return False ## Quick exit for common case.
    assert val in [0, 1]
    dual_fact = (var, 1 - val)
    simplified = False
    for condition in conditions:
        # Apply rule 1.
        while dual_fact in condition:
            # print "*** Removing dual condition"
            simplified = True
            condition.remove(dual_fact)
        # Apply rule 2.
        if not condition:
            conditions[:] = [[]]
            simplified = True
            break
    return simplified

def translate_strips_axiom(axiom, dictionary, ranges, mutex_dict, mutex_ranges):
    conditions = translate_strips_conditions(axiom.condition, dictionary, ranges, mutex_dict, mutex_ranges)
    if conditions is None:
        return []
    if axiom.effect.negated:
        [(var, _)] = dictionary[axiom.effect.positive()]
        effect = (var, ranges[var] - 1)
    else:
        [effect] = dictionary[axiom.effect]
    axioms = []
    for condition in conditions:
        axioms.append(sas_tasks.SASAxiom(list(condition.items()), effect))
    return axioms

def translate_strips_operators(actions, strips_to_sas, ranges, mutex_dict, mutex_ranges, implied_facts):
    result = []
    for action in actions:
        sas_ops = translate_strips_operator(action, strips_to_sas, ranges, mutex_dict, mutex_ranges, implied_facts)
        result.extend(sas_ops)
    return result

def translate_strips_axioms(axioms, strips_to_sas, ranges, mutex_dict, mutex_ranges):
    result = []
    for axiom in axioms:
        sas_axioms = translate_strips_axiom(axiom, strips_to_sas, ranges, mutex_dict, mutex_ranges)
        result.extend(sas_axioms)
    return result

def translate_task(strips_to_sas, ranges, translation_key,
                   mutex_dict, mutex_ranges, mutex_key,
                   init, goals,
                   actions, axioms, metric, implied_facts):
    with timers.timing("Processing axioms", block=True):
        axioms, axiom_init, axiom_layer_dict = axiom_rules.handle_axioms(
            actions, axioms, goals)
    init = init + axiom_init
    #axioms.sort(key=lambda axiom: axiom.name)
    #for axiom in axioms:
    #  axiom.dump()

    init_values = [rang - 1 for rang in ranges]
    # Closed World Assumption: Initialize to "range - 1" == Nothing.
    for fact in init:
        pairs = strips_to_sas.get(fact, [])  # empty for static init facts
        for var, val in pairs:
            curr_val = init_values[var]
            if curr_val != ranges[var] - 1 and curr_val != val:
                assert False, "Inconsistent init facts! [fact = %s]" % fact
            init_values[var] = val
    init = sas_tasks.SASInit(init_values)

    goal_dict_list = translate_strips_conditions(goals, strips_to_sas, ranges, mutex_dict, mutex_ranges)
    assert len(goal_dict_list) == 1, "Negative goal not supported"
    ## we could substitute the negative goal literal in
    ## normalize.substitute_complicated_goal, using an axiom. We currently
    ## don't do this, because we don't run into this assertion, if the
    ## negative goal is part of finite domain variable with only two
    ## values, which is most of the time the case, and hence refrain from
    ## introducing axioms (that are not supported by all heuristics)
    goal_pairs = list(goal_dict_list[0].items())
    goal = sas_tasks.SASGoal(goal_pairs)

    operators = translate_strips_operators(actions, strips_to_sas, ranges, mutex_dict, mutex_ranges, implied_facts)
    axioms = translate_strips_axioms(axioms, strips_to_sas, ranges, mutex_dict, mutex_ranges)

    axiom_layers = [-1] * len(ranges)
    for atom, layer in axiom_layer_dict.items():
        assert layer >= 0
        [(var, val)] = strips_to_sas[atom]
        axiom_layers[var] = layer
    variables = sas_tasks.SASVariables(ranges, axiom_layers, translation_key)
    mutexes = [sas_tasks.SASMutexGroup(group) for group in mutex_key]
    return sas_tasks.SASTask(variables, mutexes, init, goal,
                             operators, axioms, metric)

def unsolvable_sas_task(msg):
    print("%s! Generating unsolvable task..." % msg)
    variables = sas_tasks.SASVariables(
        [2], [-1], [["Atom dummy(val1)", "Atom dummy(val2)"]])
    # We create no mutexes: the only possible mutex is between
    # dummy(val1) and dummy(val2), but the preprocessor would filter
    # it out anyway since it is trivial (only involves one
    # finite-domain variable).
    mutexes = []
    init = sas_tasks.SASInit([0])
    goal = sas_tasks.SASGoal([(0, 1)])
    operators = []
    axioms = []
    metric = True
    return sas_tasks.SASTask(variables, mutexes, init, goal,
                             operators, axioms, metric)

def pddl_to_sas(task):
    with timers.timing("Instantiating", block=True):
        (relaxed_reachable, atoms, actions, axioms,
         reachable_action_params) = instantiate.explore(task)

    if not relaxed_reachable:
        return unsolvable_sas_task("No relaxed solution")

    # HACK! Goals should be treated differently.
    if isinstance(task.goal, pddl.Conjunction):
        goal_list = task.goal.parts
    else:
        goal_list = [task.goal]
    for item in goal_list:
        assert isinstance(item, pddl.Literal)

    with timers.timing("Computing fact groups", block=True):
        groups, mutex_groups, translation_key = fact_groups.compute_groups(
            task, atoms, reachable_action_params,
            partial_encoding=USE_PARTIAL_ENCODING)

    with timers.timing("Building STRIPS to SAS dictionary"):
        ranges, strips_to_sas = strips_to_sas_dictionary(
            groups, assert_partial=USE_PARTIAL_ENCODING)

    with timers.timing("Building dictionary for full mutex groups"):
        mutex_ranges, mutex_dict = strips_to_sas_dictionary(
            mutex_groups, assert_partial=False)

    if ADD_IMPLIED_PRECONDITIONS:
        with timers.timing("Building implied facts dictionary..."):
            implied_facts = build_implied_facts(strips_to_sas, groups, mutex_groups)
    else:
        implied_facts = {}

    with timers.timing("Building mutex information", block=True):
        mutex_key = build_mutex_key(strips_to_sas, mutex_groups)

    with timers.timing("Translating task", block=True):
        sas_task = translate_task(
            strips_to_sas, ranges, translation_key,
            mutex_dict, mutex_ranges, mutex_key,
            task.init, goal_list, actions, axioms, task.use_min_cost_metric,
            implied_facts)

    print("%d implied effects removed" % removed_implied_effect_counter)
    print("%d effect conditions simplified" % simplified_effect_condition_counter)
    print("%d implied preconditions added" % added_implied_precondition_counter)

    if DETECT_UNREACHABLE:
        with timers.timing("Detecting unreachable propositions", block=True):
            try:
                simplify.filter_unreachable_propositions(sas_task)
            except simplify.Impossible:
                return unsolvable_sas_task("Simplified to trivially false goal")

    return sas_task

def build_mutex_key(strips_to_sas, groups):
    group_keys = []
    for group in groups:
        group_key = []
        for fact in group:
            if strips_to_sas.get(fact):
                for var, val in strips_to_sas[fact]:
                    group_key.append((var, val))
            else:
                print("not in strips_to_sas, left out:", fact)
        group_keys.append(group_key)
    return group_keys

def build_implied_facts(strips_to_sas, groups, mutex_groups):
    ## Compute a dictionary mapping facts (FDR pairs) to lists of FDR
    ## pairs implied by that fact. In other words, in all states
    ## containing p, all pairs in implied_facts[p] must also be true.
    ##
    ## There are two simple cases where a pair p implies a pair q != p
    ## in our FDR encodings:
    ## 1. p and q encode the same fact
    ## 2. p encodes a STRIPS proposition X, q encodes a STRIPS literal
    ##    "not Y", and X and Y are mutex.
    ##
    ## The first case cannot arise when we use partial encodings, and
    ## when we use full encodings, I don't think it would give us any
    ## additional information to exploit in the operator translation,
    ## so we only use the second case.
    ##
    ## Note that for a pair q to encode a fact "not Y", Y must form a
    ## fact group of size 1. We call such propositions Y "lonely".

    ## In the first step, we compute a dictionary mapping each lonely
    ## proposition to its variable number.
    lonely_propositions = {}
    for var_no, group in enumerate(groups):
        if len(group) == 1:
            lonely_prop = group[0]
            assert strips_to_sas[lonely_prop] == [(var_no, 0)]
            lonely_propositions[lonely_prop] = var_no

    ## Then we compute implied facts as follows: for each mutex group,
    ## check if prop is lonely (then and only then "not prop" has a
    ## representation as an FDR pair). In that case, all other facts
    ## in this mutex group imply "not prop".
    implied_facts = defaultdict(list)
    for mutex_group in mutex_groups:
        for prop in mutex_group:
            prop_var = lonely_propositions.get(prop)
            if prop_var is not None:
                prop_is_false = (prop_var, 1)
                for other_prop in mutex_group:
                    if other_prop is not prop:
                        for other_fact in strips_to_sas[other_prop]:
                            implied_facts[other_fact].append(prop_is_false)

    return implied_facts


def dump_statistics(sas_task):
<<<<<<< HEAD
    print("Translator variables: %d" % len(sas_task.variables.ranges))
    print(("Translator derived variables: %d" %
           len([layer for layer in sas_task.variables.axiom_layers if layer >= 0])))
    print("Translator facts: %d" % sum(sas_task.variables.ranges))
    print("Translator mutex groups: %d" % len(sas_task.mutexes))
    print(("Translator total mutex groups size: %d" %
           sum(mutex.get_encoding_size() for mutex in sas_task.mutexes)))
    print("Translator operators: %d" % len(sas_task.operators))
    print("Translator task size: %d" % sas_task.get_encoding_size())
=======
    print "Translator variables: %d" % len(sas_task.variables.ranges)
    print ("Translator derived variables: %d" %
           len([layer for layer in sas_task.variables.axiom_layers if layer >= 0]))
    print "Translator facts: %d" % sum(sas_task.variables.ranges)
    print "Translator mutex groups: %d" % len(sas_task.mutexes)
    print ("Translator total mutex groups size: %d" %
           sum(mutex.get_encoding_size() for mutex in sas_task.mutexes))
    print "Translator operators: %d" % len(sas_task.operators)
    print "Translator task size: %d" % sas_task.get_encoding_size()
    try:
        peak_memory = tools.get_peak_memory_in_kb()
    except Warning as warning:
        print warning
    else:
        print "Translator peak memory: %d KB" % peak_memory
>>>>>>> 43c57e8d


if __name__ == "__main__":
    import pddl

    timer = timers.Timer()
    with timers.timing("Parsing"):
        task = pddl.open()

    # EXPERIMENTAL!
    # import psyco
    # psyco.full()

    sas_task = pddl_to_sas(task)
    dump_statistics(sas_task)

    with timers.timing("Writing output"):
        with open("output.sas", "w") as output_file:
            sas_task.output(output_file)
    print("Done! %s" % timer)<|MERGE_RESOLUTION|>--- conflicted
+++ resolved
@@ -556,7 +556,6 @@
 
 
 def dump_statistics(sas_task):
-<<<<<<< HEAD
     print("Translator variables: %d" % len(sas_task.variables.ranges))
     print(("Translator derived variables: %d" %
            len([layer for layer in sas_task.variables.axiom_layers if layer >= 0])))
@@ -566,23 +565,12 @@
            sum(mutex.get_encoding_size() for mutex in sas_task.mutexes)))
     print("Translator operators: %d" % len(sas_task.operators))
     print("Translator task size: %d" % sas_task.get_encoding_size())
-=======
-    print "Translator variables: %d" % len(sas_task.variables.ranges)
-    print ("Translator derived variables: %d" %
-           len([layer for layer in sas_task.variables.axiom_layers if layer >= 0]))
-    print "Translator facts: %d" % sum(sas_task.variables.ranges)
-    print "Translator mutex groups: %d" % len(sas_task.mutexes)
-    print ("Translator total mutex groups size: %d" %
-           sum(mutex.get_encoding_size() for mutex in sas_task.mutexes))
-    print "Translator operators: %d" % len(sas_task.operators)
-    print "Translator task size: %d" % sas_task.get_encoding_size()
     try:
         peak_memory = tools.get_peak_memory_in_kb()
     except Warning as warning:
         print warning
     else:
-        print "Translator peak memory: %d KB" % peak_memory
->>>>>>> 43c57e8d
+        print("Translator peak memory: %d KB" % peak_memory)
 
 
 if __name__ == "__main__":

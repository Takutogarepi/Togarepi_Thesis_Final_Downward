--- conflicted
+++ resolved
@@ -155,18 +155,11 @@
             } else {
                 const GlobalOperator *random_op = *g_rng.choose(applicable_ops);
                 assert(random_op->is_applicable(current_state));
-<<<<<<< HEAD
                 current_state = sample_registry.get_successor_state(
                     current_state, *random_op);
                 /* If current state is a dead end, then restart the random walk
                    with the initial state. */
-                current_heuristic->evaluate_dead_end(current_state);
-                if (current_heuristic->is_dead_end())
-=======
-                current_state = sample_registry.get_successor_state(current_state, *random_op);
-                // if current state is a dead end, then restart with initial state
                 if (current_heuristic->is_dead_end(current_state))
->>>>>>> b5cd21eb
                     current_state = initial_state;
             }
         }
@@ -244,34 +237,9 @@
     return make_pair(improvement, best_pdb_index);
 }
 
-<<<<<<< HEAD
 bool PatternGenerationHaslum::is_heuristic_improved(
     PDBHeuristic *pdb_heuristic, const GlobalState &sample,
     const vector<vector<PDBHeuristic *> > &max_additive_subsets) {
-    pdb_heuristic->evaluate(sample);
-    if (pdb_heuristic->is_dead_end()) {
-        return true;
-    }
-    // h-value of the new pattern
-    int h_pattern = pdb_heuristic->get_heuristic();
-
-    current_heuristic->evaluate(sample);
-    // h-value of the current collection heuristic
-    int h_collection = current_heuristic->get_heuristic();
-    for (const auto &max_additive_subset : max_additive_subsets) {
-        int h_subset = 0;
-        for (PDBHeuristic *additive_pdb_heuristic : max_additive_subset) {
-            additive_pdb_heuristic->evaluate(sample);
-            assert(!additive_pdb_heuristic->is_dead_end());
-            h_subset += additive_pdb_heuristic->get_heuristic();
-        }
-        if (h_pattern + h_subset > h_collection) {
-            /* Return true if one max additive subset is found
-               for which the condition is met. */
-=======
-bool PatternGenerationHaslum::is_heuristic_improved(PDBHeuristic *pdb_heuristic,
-                                                    const GlobalState &sample,
-                                                    const vector<vector<PDBHeuristic *> > &max_additive_subsets) {
     EvaluationContext eval_context(sample);
 
     if (eval_context.is_heuristic_infinite(pdb_heuristic)) {
@@ -292,7 +260,6 @@
               return true if a max additive subset is found for
               which the condition is met
             */
->>>>>>> b5cd21eb
             return true;
         }
     }
@@ -314,17 +281,11 @@
     try {
         while (true) {
             ++num_iterations;
-<<<<<<< HEAD
             cout << "current collection size is "
                  << current_heuristic->get_size() << endl;
             /* TODO think about how to handle this when state_registries are
                moved into the search algorithms. */
-            current_heuristic->evaluate(g_initial_state());
-=======
-            cout << "current collection size is " << current_heuristic->get_size() << endl;
-            // TODO think about how to handle this when state_registries are moved into the search algorithms.
             EvaluationContext eval_context(g_initial_state());
->>>>>>> b5cd21eb
             cout << "current initial h value: ";
             if (eval_context.is_heuristic_infinite(current_heuristic)) {
                 cout << "infinite => stopping hill climbing" << endl;

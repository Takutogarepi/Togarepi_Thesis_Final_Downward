#include "pattern_generation_edelkamp.h"

#include "zero_one_pdbs_heuristic.h"

#include "../causal_graph.h"
#include "../globals.h"
#include "../plugin.h"
#include "../rng.h"
#include "../timer.h"
#include "../utilities.h"

#include <algorithm>
#include <cassert>
#include <iostream>
#include <limits>
#include <unordered_set>
#include <vector>

using namespace std;

PatternGenerationEdelkamp::PatternGenerationEdelkamp(const Options &opts)
    : task(get_task_from_options(opts)),
      task_proxy(*task),
      pdb_max_size(opts.get<int>("pdb_max_size")),
      num_collections(opts.get<int>("num_collections")),
      num_episodes(opts.get<int>("num_episodes")),
      mutation_probability(opts.get<double>("mutation_probability")),
      disjoint_patterns(opts.get<bool>("disjoint")),
      cost_type(OperatorCost(opts.get<int>("cost_type"))) {
    Timer timer;
    genetic_algorithm();
    cout << "Pattern generation (Edelkamp) time: " << timer << endl;
}

PatternGenerationEdelkamp::~PatternGenerationEdelkamp() {
}

void PatternGenerationEdelkamp::select(const vector<double> &fitness_values) {
    vector<double> cumulative_fitness;
    cumulative_fitness.reserve(fitness_values.size());
    double total_so_far = 0;
    for (double fitness_value : fitness_values) {
        total_so_far += fitness_value;
        cumulative_fitness.push_back(total_so_far);
    }
    // total_so_far is now sum over all fitness values.

    vector<vector<vector<bool> > > new_pattern_collections;
    new_pattern_collections.reserve(num_collections);
    for (int i = 0; i < num_collections; ++i) {
        int selected;
        if (total_so_far == 0) {
            // All fitness values are 0 => choose uniformly.
            selected = g_rng(fitness_values.size());
        } else {
            // [0..total_so_far)
            double random = g_rng() * total_so_far;
            // Find first entry which is strictly greater than random.
            selected = upper_bound(cumulative_fitness.begin(),
                                   cumulative_fitness.end(), random) -
                       cumulative_fitness.begin();
        }
        new_pattern_collections.push_back(pattern_collections[selected]);
    }
    pattern_collections.swap(new_pattern_collections);
}

void PatternGenerationEdelkamp::mutate() {
    for (auto &collection : pattern_collections) {
        for (vector<bool> &pattern : collection) {
            for (size_t k = 0; k < pattern.size(); ++k) {
                double random = g_rng(); // [0..1)
                if (random < mutation_probability) {
                    pattern[k].flip();
                }
            }
        }
    }
}

void PatternGenerationEdelkamp::transform_to_pattern_normal_form(
    const vector<bool> &bitvector, vector<int> &pattern) const {
    for (size_t i = 0; i < bitvector.size(); ++i) {
        if (bitvector[i])
            pattern.push_back(i);
    }
}

void PatternGenerationEdelkamp::remove_irrelevant_variables(
    vector<int> &pattern) const {
    unordered_set<int> in_original_pattern(pattern.begin(), pattern.end());
    unordered_set<int> in_pruned_pattern;

    vector<int> vars_to_check;
    for (FactProxy goal : task_proxy.get_goals()) {
        int var_id = goal.get_variable().get_id();
        if (in_original_pattern.count(var_id)) {
            // Goals are causally relevant.
            vars_to_check.push_back(var_id);
            in_pruned_pattern.insert(var_id);
        }
    }

    while (!vars_to_check.empty()) {
        int var = vars_to_check.back();
        vars_to_check.pop_back();
        /*
          A variable is relevant to the pattern if it is a goal variable or if
          there is a pre->eff arc from the variable to a relevant variable.
          Note that there is no point in considering eff->eff arcs here.
        */
        const CausalGraph &cg = task_proxy.get_causal_graph();

        const vector<int> &rel = cg.get_eff_to_pre(var);
        for (size_t i = 0; i < rel.size(); ++i) {
            int var_no = rel[i];
            if (in_original_pattern.count(var_no) &&
                !in_pruned_pattern.count(var_no)) {
                // Parents of relevant variables are causally relevant.
                vars_to_check.push_back(var_no);
                in_pruned_pattern.insert(var_no);
            }
        }
    }

    pattern.assign(in_pruned_pattern.begin(), in_pruned_pattern.end());
    sort(pattern.begin(), pattern.end());
}

bool PatternGenerationEdelkamp::is_pattern_too_large(
    const vector<int> &pattern) const {
    // Test if the pattern respects the memory limit.
    int mem = 1;
    VariablesProxy vars = task_proxy.get_variables();
    for (size_t i = 0; i < pattern.size(); ++i) {
        VariableProxy var = vars[pattern[i]];
        int domain_size = var.get_domain_size();
        if (!is_product_within_limit(mem, domain_size, pdb_max_size))
            return true;
        mem *= domain_size;
    }
    return false;
}

bool PatternGenerationEdelkamp::mark_used_variables(
    const vector<int> &pattern, vector<bool> &variables_used) const {
    for (size_t i = 0; i < pattern.size(); ++i) {
        int var_id = pattern[i];
        if (variables_used[var_id])
            return true;
        variables_used[var_id] = true;
    }
    return false;
}

void PatternGenerationEdelkamp::evaluate(vector<double> &fitness_values) {
    for (const auto &collection : pattern_collections) {
        //cout << "evaluate pattern collection " << (i + 1) << " of "
        //     << pattern_collections.size() << endl;
        double fitness = 0;
        bool pattern_valid = true;
        vector<bool> variables_used(task_proxy.get_variables().size(), false);
        vector<vector<int> > pattern_collection;
        pattern_collection.reserve(collection.size());
        for (const vector<bool> &bitvector : collection) {
            vector<int> pattern;
            transform_to_pattern_normal_form(bitvector, pattern);

            if (is_pattern_too_large(pattern)) {
                cout << "pattern exceeds the memory limit!" << endl;
                pattern_valid = false;
                break;
            }

            if (disjoint_patterns) {
                if (mark_used_variables(pattern, variables_used)) {
                    cout << "patterns are not disjoint anymore!" << endl;
                    pattern_valid = false;
                    break;
                }
            }

            remove_irrelevant_variables(pattern);
            pattern_collection.push_back(pattern);
        }
        if (!pattern_valid) {
            /* Set fitness to a very small value to cover cases in which all
               patterns are invalid. */
            fitness = 0.001;
        } else {
            /* Generate the pattern collection heuristic and get its fitness
               value. */
            Options opts;
            opts.set<shared_ptr<AbstractTask> >("transform", task);
            // Since we pass a task transformation, cost_type won't be used.
            opts.set<int>("cost_type", NORMAL);
            opts.set<vector<vector<int> > >("patterns", pattern_collection);
<<<<<<< HEAD
            opts.set<bool>("cache_h", false);
            ZeroOnePDBsHeuristic *zoppch =
=======
            ZeroOnePDBsHeuristic *pattern_collection_heuristic =
>>>>>>> 9aad6f1a
                new ZeroOnePDBsHeuristic(opts);
            fitness = pattern_collection_heuristic->get_approx_mean_finite_h();
            // Update the best heuristic found so far.
            if (fitness > best_fitness) {
                best_fitness = fitness;
                cout << "best_fitness = " << best_fitness << endl;
                delete best_heuristic;
                best_heuristic = pattern_collection_heuristic;
                //best_heuristic->dump();
            } else {
                delete pattern_collection_heuristic;
            }
        }
        fitness_values.push_back(fitness);
    }
}

void PatternGenerationEdelkamp::bin_packing() {
    VariablesProxy variables = task_proxy.get_variables();
    vector<int> variable_ids;
    variable_ids.reserve(variables.size());
    for (size_t i = 0; i < variables.size(); ++i) {
        variable_ids.push_back(i);
    }

    for (int i = 0; i < num_collections; ++i) {
        // Use random variable ordering for all pattern collections.
        g_rng.shuffle(variable_ids);
        vector<vector<bool> > pattern_collection;
        vector<bool> pattern(variables.size(), false);
        int current_size = 1;
        for (size_t j = 0; j < variable_ids.size(); ++j) {
            int var_id = variable_ids[j];
            int next_var_size = variables[var_id].get_domain_size();
            if (next_var_size > pdb_max_size)
                // var never fits into a bin.
                continue;
            if (!is_product_within_limit(current_size, next_var_size,
                                         pdb_max_size)) {
                // Open a new bin for var.
                pattern_collection.push_back(pattern);
                pattern.clear();
                pattern.resize(variables.size(), false);
                current_size = 1;
            }
            current_size *= next_var_size;
            pattern[var_id] = true;
        }
        /*
          The last bin has not bin inserted into pattern_collection, do so now.
          We test current_size against 1 because this is cheaper than
          testing if pattern is an all-zero bitvector. current_size
          can only be 1 if *all* variables have a domain larger than
          pdb_max_size.
        */
        if (current_size > 1) {
            pattern_collection.push_back(pattern);
        }
        pattern_collections.push_back(pattern_collection);
    }
}

void PatternGenerationEdelkamp::genetic_algorithm() {
    best_fitness = -1;
    best_heuristic = 0;
    bin_packing();
    //cout << "initial pattern collections:" << endl;
    //dump();
    vector<double> initial_fitness_values;
    evaluate(initial_fitness_values);
    for (int i = 0; i < num_episodes; ++i) {
        cout << endl;
        cout << "--------- episode no " << (i + 1) << " ---------" << endl;
        mutate();
        //cout << "current pattern_collections after mutation" << endl;
        //dump();
        vector<double> fitness_values;
        evaluate(fitness_values);
        // We allow to select invalid pattern collections.
        select(fitness_values);
        //cout << "current pattern collections (after selection):" << endl;
        //dump();
    }
}

void PatternGenerationEdelkamp::dump() const {
    for (size_t i = 0; i < pattern_collections.size(); ++i) {
        cout << "pattern collection no " << (i + 1) << endl;
        for (size_t j = 0; j < pattern_collections[i].size(); ++j) {
            cout << pattern_collections[i][j] << endl;
        }
    }
}

static Heuristic *_parse(OptionParser &parser) {
    parser.document_synopsis(
        "Genetic Algorithm PDB",
        "The following paper describes the automated creation of pattern "
        "databases with a genetic algorithm. Pattern collections are initially "
        "created with a bin-packing algorithm. The genetic algorithm is used to "
        "optimize the pattern collections with an objective function that "
        "estimates the mean heuristic value of the the pattern collections. "
        "Pattern collections with higher mean heuristic estimates are more "
        "likely selected for the next generation.\n\n"
        " * Stefan Edelkamp<<BR>>"
        " [Automated Creation of Pattern Database Search Heuristics "
        "http://www.springerlink.com/content/20613345434608x1/].<<BR>>"
        "In //Proceedings of the 4th Workshop on Model Checking and Artificial "
        "Intelligence (!MoChArt 2006)//, pp. 35-50, 2007.");
    parser.document_language_support("action costs", "supported");
    parser.document_language_support("conditional effects", "not supported");
    parser.document_language_support("axioms", "not supported");
    parser.document_property("admissible", "yes");
    parser.document_property("consistent", "yes");
    parser.document_property("safe", "yes");
    parser.document_property("preferred operators", "no");
    parser.document_note(
        "Note",
        "This pattern generation method uses the "
        "zero/one pattern database heuristic.");
    parser.document_note(
        "Implementation Notes",
        "The standard genetic algorithm procedure as described in the paper is "
        "implemented in Fast Downward. The implementation is close to the "
        "paper.\n\n"
        "+ Initialization<<BR>>"
        "In Fast Downward bin-packing with the next-fit strategy is used. A "
        "bin corresponds to a pattern which contains variables up to "
        "``pdb_max_size``. With this method each variable occurs exactly in "
        "one pattern of a collection. There are ``num_collections`` "
        "collections created.\n"
        "+ Mutation<<BR>>"
        "With probability ``mutation_probability`` a bit is flipped meaning "
        "that either a variable is added to a pattern or deleted from a "
        "pattern.\n"
        "+ Recombination<<BR>>"
        "Recombination isn't implemented in Fast Downward. In the paper "
        "recombination is described but not used.\n"
        "+ Evaluation<<BR>>"
        "For each pattern collection the mean heuristic value is computed. For "
        "a single pattern database the mean heuristic value is the sum of all "
        "pattern database entries divided through the number of entries. "
        "Entries with infinite heuristic values are ignored in this "
        "calculation. The sum of these individual mean heuristic values yield "
        "the mean heuristic value of the collection.\n"
        "+ Selection<<BR>>"
        "The higher the mean heuristic value of a pattern collection is, the "
        "more likely this pattern collection should be selected for the next "
        "generation. Therefore the mean heuristic values are normalized and "
        "converted into probabilities and Roulette Wheel Selection is used.\n"
        "+\n\n", true);

    parser.add_option<int>(
        "pdb_max_size",
        "maximal number of states per pattern database ",
        "50000",
        Bounds("1", "infinity"));
    parser.add_option<int>(
        "num_collections",
        "number of pattern collections to maintain in the genetic "
        "algorithm (population size)",
        "5",
        Bounds("1", "infinity"));
    parser.add_option<int>(
        "num_episodes",
        "number of episodes for the genetic algorithm",
        "30",
        Bounds("0", "infinity"));
    parser.add_option<double>(
        "mutation_probability",
        "probability for flipping a bit in the genetic algorithm",
        "0.01",
        Bounds("0.0", "1.0"));
    parser.add_option<bool>(
        "disjoint",
        "consider a pattern collection invalid (giving it very low "
        "fitness) if its patterns are not disjoint",
        "false");

    Heuristic::add_options_to_parser(parser);
    Options opts = parser.parse();
    if (parser.help_mode())
        return 0;

    if (parser.dry_run())
        return 0;
    PatternGenerationEdelkamp pge(opts);
    return pge.get_pattern_collection_heuristic();
}

static Plugin<Heuristic> _plugin("gapdb", _parse);<|MERGE_RESOLUTION|>--- conflicted
+++ resolved
@@ -195,12 +195,8 @@
             // Since we pass a task transformation, cost_type won't be used.
             opts.set<int>("cost_type", NORMAL);
             opts.set<vector<vector<int> > >("patterns", pattern_collection);
-<<<<<<< HEAD
             opts.set<bool>("cache_h", false);
-            ZeroOnePDBsHeuristic *zoppch =
-=======
             ZeroOnePDBsHeuristic *pattern_collection_heuristic =
->>>>>>> 9aad6f1a
                 new ZeroOnePDBsHeuristic(opts);
             fitness = pattern_collection_heuristic->get_approx_mean_finite_h();
             // Update the best heuristic found so far.

--- conflicted
+++ resolved
@@ -46,13 +46,6 @@
 
     void dump_pddl() const;
     void dump_fdr() const;
-<<<<<<< HEAD
-
-    static int get(const PackedStateEntry *buffer, int var);
-    static void set(PackedStateEntry *buffer, int var, int value);
-    static void pack_state();
-=======
->>>>>>> ded452f9
 };
 
 #endif
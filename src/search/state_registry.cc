--- conflicted
+++ resolved
@@ -42,11 +42,7 @@
     if (!is_new_entry) {
         state_data_pool.pop_back();
     }
-<<<<<<< HEAD
-    assert(registered_states.get_num_entries() == static_cast<int>(state_data_pool.size()));
-=======
     assert(registered_states.size() == static_cast<int>(state_data_pool.size()));
->>>>>>> bd67064c
     return StateID(result.first);
 }
 

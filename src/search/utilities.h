--- conflicted
+++ resolved
@@ -9,19 +9,6 @@
 extern int get_peak_memory_in_kb();
 extern void print_peak_memory();
 
-<<<<<<< HEAD
-template<class Sequence>
-size_t hash_number_sequence(Sequence data, size_t length) {
-    // hash function adapted from Python's hash function for tuples.
-    size_t hash_value = 0x345678;
-    size_t mult = 1000003;
-    for (int i = length - 1; i >= 0; --i) {
-        hash_value = (hash_value ^ data[i]) * mult;
-        mult += 82520 + i + i;
-    }
-    hash_value += 97531;
-    return hash_value;
-=======
 namespace std {
     template<class T>
     ostream &operator<<(ostream &stream, const vector<T> &vec) {
@@ -34,7 +21,19 @@
         stream << "]";
         return stream;
     }
->>>>>>> 7aaa686c
+}
+
+template<class Sequence>
+size_t hash_number_sequence(Sequence data, size_t length) {
+    // hash function adapted from Python's hash function for tuples.
+    size_t hash_value = 0x345678;
+    size_t mult = 1000003;
+    for (int i = length - 1; i >= 0; --i) {
+        hash_value = (hash_value ^ data[i]) * mult;
+        mult += 82520 + i + i;
+    }
+    hash_value += 97531;
+    return hash_value;
 }
 
 #endif
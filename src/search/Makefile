## Variables prefixed with "DOWNWARD_" are used to configure the
## build. They can be changed on the command line or set as
## environment variables.

## By default, build in 32-bit mode. Use DOWNWARD_BITWIDTH=64
## to build in 64-bit mode and DOWNWARD_BITWIDTH=native to use
## the native bitness of the OS.
DOWNWARD_BITWIDTH ?= 32

## Set DOWNWARD_USE_LP to 1 to enable linear programming stuff.
DOWNWARD_USE_LP ?= 0

## Fast Downward uses the Open Solver Interface (OSI) by the
## COIN-OR project for access to LP solvers. Set DOWNWARD_COIN_ROOT
## to a path where OSI is installed.
DOWNWARD_COIN_ROOT ?= /opt/coin

## To use an LP solver through OSI, set the following variables
## to paths for the solver's "include" and "lib" directories.
DOWNWARD_CLP_INCDIR ?= $(DOWNWARD_COIN_ROOT)/include/coin
DOWNWARD_CLP_LIBDIR ?= $(DOWNWARD_COIN_ROOT)/lib
DOWNWARD_CPLEX_INCDIR ?= /opt/ibm/ILOG/CPLEX_Studio1251/cplex/include/ilcplex
DOWNWARD_CPLEX_LIBDIR ?= /opt/ibm/ILOG/CPLEX_Studio1251/cplex/lib/x86_sles10_4.1/static_pic
DOWNWARD_GUROBI_INCDIR ?=
DOWNWARD_GUROBI_LIBDIR ?=


## Set DOWNWARD_LINK_RELEASE_STATICALLY to 0 or 1 (default) to
## disable/enable static linking of the executable in release mode.
## On OS X, this is unsupported and will be silently disabled.
DOWNWARD_LINK_RELEASE_STATICALLY ?= 1

## On a supported operating system, there should be no need to override
## the DOWNWARD_OS setting. If the provided code does not work even
## though your operating system is a supported one, please report this
## as a bug.
DOWNWARD_OS ?= auto


HEADERS = \
          axioms.h \
          causal_graph.h \
          combining_evaluator.h \
          countdown_timer.h \
          domain_transition_graph.h \
          eager_search.h \
          enforced_hill_climbing_search.h \
          equivalence_relation.h \
          exact_timer.h \
          g_evaluator.h \
          global_operator.h \
          global_state.h \
          globals.h \
          heuristic.h \
          int_packer.h \
          ipc_max_heuristic.h \
          iterated_search.h \
          lazy_search.h \
          max_evaluator.h \
          operator_cost.h \
          option_parser.h \
          option_parser_util.h \
          segmented_vector.h \
          per_state_information.h \
          pref_evaluator.h \
          relaxation_heuristic.h \
          rng.h \
          search_engine.h \
          search_node_info.h \
          search_progress.h \
          search_space.h \
          state_id.h \
          state_registry.h \
          successor_generator.h \
          sum_evaluator.h \
          timer.h \
          utilities.h \
          variable_order_finder.h \
          weighted_evaluator.h \
          \
          open_lists/alternation_open_list.h \
          open_lists/open_list_buckets.h \
          open_lists/pareto_open_list.h \
          open_lists/standard_scalar_open_list.h \
          open_lists/tiebreaking_open_list.h \
          \
          lp_solver_interface.h \

## Each of the following "HEADERS += ..." constructs defines a
## "plugin" feature that can be enabled or disabled by simply
## commenting out the respective lines in the Makefile.

## As with all changes to the Makefile, you will have to force a
## rebuild after such a change. Deleting the executable and running
## "make" to relink is enough; no need to do a complete rebuild.

HEADERS += additive_heuristic.h
HEADERS += blind_search_heuristic.h
HEADERS += cea_heuristic.h
HEADERS += cg_heuristic.h cg_cache.h
HEADERS += ff_heuristic.h
HEADERS += goal_count_heuristic.h
HEADERS += hm_heuristic.h
HEADERS += lm_cut_heuristic.h
HEADERS += max_heuristic.h

HEADERS += merge_and_shrink/label.h \
           merge_and_shrink/labels.h \
           merge_and_shrink/label_reducer.h \
           merge_and_shrink/merge_and_shrink_heuristic.h \
           merge_and_shrink/merge_dfp.h \
           merge_and_shrink/merge_linear.h \
           merge_and_shrink/merge_strategy.h \
           merge_and_shrink/shrink_bisimulation.h \
           merge_and_shrink/shrink_bucket_based.h \
           merge_and_shrink/shrink_fh.h \
           merge_and_shrink/shrink_random.h \
           merge_and_shrink/shrink_strategy.h \
           merge_and_shrink/transition_system.h \

HEADERS += landmarks/exploration.h \
           landmarks/h_m_landmarks.h \
           landmarks/lama_ff_synergy.h \
           landmarks/landmark_cost_assignment.h \
           landmarks/landmark_count_heuristic.h \
           landmarks/landmark_status_manager.h \
           landmarks/landmark_graph_merged.h \
           landmarks/landmark_graph.h \
           landmarks/landmark_factory.h \
           landmarks/landmark_factory_rpg_exhaust.h \
           landmarks/landmark_factory_rpg_sasp.h \
           landmarks/landmark_factory_zhu_givan.h \
           landmarks/util.h \

# HEADERS += learning/AODE.h \
#            learning/classifier.h \
#            learning/composite_feature_extractor.h \
#            learning/feature_extractor.h \
#            learning/maximum_heuristic.h \
#            learning/naive_bayes_classifier.h \
#            learning/PDB_state_space_sample.h \
#            learning/probe_state_space_sample.h \
#            learning/selective_max_heuristic.h \
#            learning/state_space_sample.h \
#            learning/state_vars_feature_extractor.h \

HEADERS += pdbs/canonical_pdbs_heuristic.h \
           pdbs/dominance_pruner.h \
           pdbs/match_tree.h \
           pdbs/max_cliques.h \
           pdbs/pattern_generation_edelkamp.h \
           pdbs/pattern_generation_haslum.h \
           pdbs/pdb_heuristic.h \
           pdbs/util.h \
           pdbs/zero_one_pdbs_heuristic.h \

<<<<<<< HEAD
HEADERS += cegar/cegar_heuristic.h \
           cegar/abstract_state.h \
           cegar/values.h \
           cegar/abstraction.h \
           cegar/split_tree.h \
           cegar/task.h \
           cegar/utils.h \

SHELL = /bin/bash

=======
>>>>>>> ff104010
SOURCES = planner.cc $(HEADERS:%.h=%.cc)
TARGET = downward

default: release

ARGS_PROFILE = --search 'astar(lmcut())' < profile-input.pre

SHELL = /bin/bash

ifeq ($(DOWNWARD_OS), auto)
    UNAME := $(shell uname)

    ifeq ($(UNAME), Darwin)
        DOWNWARD_OS=osx
    else ifeq ($(UNAME), Linux)
        DOWNWARD_OS=linux
    else
        UNAME_O := $(shell uname -o)
    endif

    ifeq ($(UNAME_O), Cygwin)
        DOWNWARD_OS=windows
    else ifeq ($(UNAME_O), Msys)
        DOWNWARD_OS=windows
    else ifeq ($(DOWNWARD_OS), auto)
        $(warning OS detection failed -- setting to Linux and hoping for the best!)
        DOWNWARD_OS=linux
    endif
endif

ifeq ($(DOWNWARD_OS), osx)
    ## Disable static linking on OS X.
    DOWNWARD_LINK_RELEASE_STATICALLY=0
endif


OBJECT_SUFFIX_RELEASE = .release
TARGET_SUFFIX_RELEASE = -release
OBJECT_SUFFIX_DEBUG   = .debug
TARGET_SUFFIX_DEBUG   = -debug
OBJECT_SUFFIX_PROFILE = .profile
TARGET_SUFFIX_PROFILE = -profile

OBJECTS_RELEASE = $(SOURCES:%.cc=.obj/%$(OBJECT_SUFFIX_RELEASE).o)
TARGET_RELEASE  = $(TARGET)$(TARGET_SUFFIX_RELEASE)

OBJECTS_DEBUG   = $(SOURCES:%.cc=.obj/%$(OBJECT_SUFFIX_DEBUG).o)
TARGET_DEBUG    = $(TARGET)$(TARGET_SUFFIX_DEBUG)

OBJECTS_PROFILE = $(SOURCES:%.cc=.obj/%$(OBJECT_SUFFIX_PROFILE).o)
TARGET_PROFILE  = $(TARGET)$(TARGET_SUFFIX_PROFILE)

DEPEND = $(CXX) -MM

## CXXFLAGS, LDFLAGS, POSTLINKOPT are options for compiler and linker
## that are used for all three targets (release, debug, and profile).
## (POSTLINKOPT are options that appear *after* all object files.)

ifeq ($(DOWNWARD_BITWIDTH), 32)
    BITWIDTHOPT = -m32
else ifeq ($(DOWNWARD_BITWIDTH), 64)
    BITWIDTHOPT = -m64
else ifneq ($(DOWNWARD_BITWIDTH), native)
    $(error Bad value for DOWNWARD_BITWIDTH)
endif

CXXFLAGS =
CXXFLAGS += -g
CXXFLAGS += $(BITWIDTHOPT)
# Note: we write "-std=c++0x" rather than "-std=c++11" to support gcc 4.4.
CXXFLAGS += -std=c++0x -Wall -Wextra -pedantic -Wno-deprecated -Werror

CXXFLAGS += -Iext
ifeq ($(DOWNWARD_OS), osx)
    ## If you have Mac OS, you may be getting tree.hh from /opt/local/include.
    CXXFLAGS += -I/opt/local/include/
endif


## The following lines contain workarounds for bugs when
## cross-compiling to 64 bit on 32-bit systems using gcc 4.4 or gcc
## 4.5 in some Ubuntu releases. (We don't usually cross-compile to
## 64-bit, but in some cases we do; e.g. we did for the IPC.) See
## http://stackoverflow.com/questions/4643197/missing-include-bits-cconfig-h-when-cross-compiling-64-bit-program-on-32-bit.
ifeq ($(DOWNWARD_OS), linux) # workarounds only valid for Linux...
    HAVE_GCC_4_4 := $(shell expr "$$(gcc -dumpversion)" : \\\(4\.4\.\\\))
    HAVE_GCC_4_5 := $(shell expr "$$(gcc -dumpversion)" : \\\(4\.5\.\\\))

    ifdef HAVE_GCC_4_4
        CXXFLAGS += -I/usr/include/c++/4.4/i686-linux-gnu
    endif

    ifdef HAVE_GCC_4_5
        CXXFLAGS += -I/usr/include/c++/4.5/i686-linux-gnu
    endif
endif

LDFLAGS =
LDFLAGS += $(BITWIDTHOPT)
LDFLAGS += -g

POSTLINKOPT =

## Additional specialized options for the various targets follow.
## In release mode, we link statically since this makes it more likely
## that local compiles will work on the various grids (gkigrid, Black
## Forest Grid, maia).
##
## NOTE: This precludes some uses of exceptions.
##        For details, see man gcc on -static-libgcc.

CXXFLAGS_RELEASE  = -O3 -DNDEBUG -fomit-frame-pointer
CXXFLAGS_DEBUG    = -O3
CXXFLAGS_PROFILE  = -O3 -pg

LDFLAGS_RELEASE  =
LDFLAGS_DEBUG    =
LDFLAGS_PROFILE  = -pg

POSTLINKOPT_RELEASE =
POSTLINKOPT_DEBUG   =
POSTLINKOPT_PROFILE =

ifeq ($(DOWNWARD_LINK_RELEASE_STATICALLY), 1)
    LDFLAGS_RELEASE += -static -static-libgcc
endif

ifeq ($(DOWNWARD_OS), linux)
    ifeq ($(DOWNWARD_LINK_RELEASE_STATICALLY), 0)
        POSTLINKOPT_RELEASE += -lrt
    else
        POSTLINKOPT_RELEASE += -Wl,-Bstatic -lrt
    endif
    POSTLINKOPT_DEBUG  += -lrt
    POSTLINKOPT_PROFILE += -lrt
else ifeq ($(DOWNWARD_OS), windows)
    POSTLINKOPT_RELEASE += -lpsapi
    POSTLINKOPT_DEBUG += -lpsapi
    POSTLINKOPT_PROFILE += -lpsapi
endif


ifeq ($(DOWNWARD_USE_LP),1)

$(DOWNWARD_COIN_ROOT):
	$(error COIN is no longer bundled with Fast Downward. Please install COIN outside of the repository and set up the environment variable DOWNWARD_COIN_ROOT to the new path. See http://www.fast-downward.org/LPBuildInstructions for details on how to install COIN and LP solvers)

$(TARGET_RELEASE) $(OBJECTS_RELEASE): $(DOWNWARD_COIN_ROOT)
$(TARGET_DEBUG) $(OBJECTS_DEBUG): $(DOWNWARD_COIN_ROOT)
$(TARGET_PROFILE) $(OBJECTS_PROFILE): $(DOWNWARD_COIN_ROOT)

## We want to link the Linear Programming libraries statically since
## they are unlikely to be preinstalled on the grids we use for
## evaluation. Static linking is a bit tricky: we need to specify the
## libraries *after* the source files and in such an order that if A
## depends on B, A is listed before B. (In case of dependency cycles,
## we can and must list them multiple times.) The following set of
## libraries and their ordering have been determined experimentally
## and hence might break if we use more functions from the LP
## libraries. See
## http://ask.metafilter.com/117792/How-to-fix-C-static-linking-problems

COIN_LIBS =
COIN_CXXFLAGS =
COIN_LDFLAGS =

COIN_HAS_CPX := $(shell test -d $(DOWNWARD_CPLEX_INCDIR) && test -f $(DOWNWARD_CPLEX_LIBDIR)/libcplex.a && test -f $(DOWNWARD_COIN_ROOT)/lib/libOsiCpx.a && echo 1)
ifeq ($(COIN_HAS_CPX),1)
COIN_LIBS += OsiCpx cplex
COIN_CXXFLAGS += -D COIN_HAS_CPX
COIN_LDFLAGS += -L$(DOWNWARD_CPLEX_LIBDIR) -pthread
endif

COIN_HAS_GRB := $(shell test -d $(DOWNWARD_GUROBI_INCDIR) && test -f $(DOWNWARD_GUROBI_LIBDIR)/libgurobi.a && test -f $(DOWNWARD_COIN_ROOT)/lib/OsiGrb.a && echo 1)
ifeq ($(COIN_HAS_GRB),1)
COIN_LIBS += OsiGrb gurobi
COIN_CXXFLAGS += -D COIN_HAS_GRB
COIN_LDFLAGS += -L$(DOWNWARD_GUROBI_LIBDIR) -pthread
endif

COIN_HAS_CLP := $(shell test -d $(DOWNWARD_CLP_INCDIR) && test -f $(DOWNWARD_CLP_LIBDIR)/libClp.a && test -f $(DOWNWARD_COIN_ROOT)/lib/libOsiClp.a && echo 1)
ifeq ($(COIN_HAS_CLP),1)
COIN_LIBS += OsiClp Clp
COIN_CXXFLAGS += -D COIN_HAS_CLP
COIN_LDFLAGS += -L$(DOWNWARD_CLP_LIBDIR)
endif

## Basic Osi libs must be added after (!) all osi solver libs
COIN_LIBS += Osi CoinUtils

## We want to always link the COIN libraries statically, even if static
## linking is otherwise disabled. We accomplish this by
## using -Wl,-Bstatic before the COIN libs and -Wl,-Bdynamic
## afterwards (unless in release mode with static linking enabled). See
## http://ubuntuforums.org/showthread.php?t=491455

COIN_CXXFLAGS += -I$(DOWNWARD_COIN_ROOT)/include/coin -D USE_LP
ifeq ($(OS), osx)
COIN_LDFLAGS += -L$(DOWNWARD_COIN_ROOT)/lib $(COIN_LIBS:%=-l %)
else
COIN_LDFLAGS += -L$(DOWNWARD_COIN_ROOT)/lib -Wl,-Bstatic $(COIN_LIBS:%=-l %)
endif

CXXFLAGS += $(COIN_CXXFLAGS)

POSTLINKOPT_RELEASE += $(COIN_LDFLAGS)
POSTLINKOPT_DEBUG += $(COIN_LDFLAGS)
POSTLINKOPT_PROFILE += $(COIN_LDFLAGS)

ifeq ($(DOWNWARD_OS), linux)
ifeq ($(DOWNWARD_LINK_RELEASE_STATICALLY), 0)
POSTLINKOPT_RELEASE += -Wl,-Bdynamic
endif
POSTLINKOPT_DEBUG   += -Wl,-Bdynamic
POSTLINKOPT_PROFILE += -Wl,-Bdynamic
endif

endif # LP code

all: release debug profile

## Build rules for the release target follow.

release: $(TARGET_RELEASE)

$(TARGET_RELEASE): $(OBJECTS_RELEASE)
	$(CXX) $(LDFLAGS) $(LDFLAGS_RELEASE) $(OBJECTS_RELEASE) $(POSTLINKOPT) $(POSTLINKOPT_RELEASE) -o $(TARGET_RELEASE)

$(OBJECTS_RELEASE): .obj/%$(OBJECT_SUFFIX_RELEASE).o: %.cc
	@mkdir -p $$(dirname $@)
	$(CXX) $(CXXFLAGS) $(CXXFLAGS_RELEASE) -c $< -o $@

## Build rules for the debug target follow.

debug: $(TARGET_DEBUG)

$(TARGET_DEBUG): $(OBJECTS_DEBUG)
	$(CXX) $(LDFLAGS) $(LDFLAGS_DEBUG) $(OBJECTS_DEBUG) $(POSTLINKOPT) $(POSTLINKOPT_DEBUG) -o $(TARGET_DEBUG)

$(OBJECTS_DEBUG): .obj/%$(OBJECT_SUFFIX_DEBUG).o: %.cc
	@mkdir -p $$(dirname $@)
	$(CXX) $(CXXFLAGS) $(CXXFLAGS_DEBUG) -c $< -o $@

## Build rules for the profile target follow.

profile: $(TARGET_PROFILE)

$(TARGET_PROFILE): $(OBJECTS_PROFILE)
	$(CXX) $(LDFLAGS) $(LDFLAGS_PROFILE) $(OBJECTS_PROFILE) $(POSTLINKOPT) $(POSTLINKOPT_PROFILE) -o $(TARGET_PROFILE)

$(OBJECTS_PROFILE): .obj/%$(OBJECT_SUFFIX_PROFILE).o: %.cc
	@mkdir -p $$(dirname $@)
	$(CXX) $(CXXFLAGS) $(CXXFLAGS_PROFILE) -c $< -o $@

## Additional targets follow.

PROFILE: $(TARGET_PROFILE)
	./$(TARGET_PROFILE) $(ARGS_PROFILE)
	gprof $(TARGET_PROFILE) | (cleanup-profile 2> /dev/null || cat) > PROFILE

clean:
	rm -rf .obj
	rm -f *~ *.pyc
	rm -f Makefile.depend gmon.out PROFILE core
	rm -f sas_plan

distclean: clean
	rm -f $(TARGET_RELEASE) $(TARGET_DEBUG) $(TARGET_PROFILE)

## NOTE: If we just call gcc -MM on a source file that lives within a
## subdirectory, it will strip the directory part in the output. Hence
## the for loop with the sed call.

Makefile.depend: $(SOURCES) $(HEADERS)
	rm -f Makefile.temp
	for source in $(SOURCES) ; do \
	    $(DEPEND) $(CXXFLAGS) $$source > Makefile.temp0; \
	    objfile=$${source%%.cc}.o; \
	    sed -i -e "s@^[^:]*:@$$objfile:@" Makefile.temp0; \
	    cat Makefile.temp0 >> Makefile.temp; \
	done
	rm -f Makefile.temp0 Makefile.depend
	sed -e "s@\(.*\)\.o:\(.*\)@.obj/\1$(OBJECT_SUFFIX_RELEASE).o:\2@" Makefile.temp >> Makefile.depend
	sed -e "s@\(.*\)\.o:\(.*\)@.obj/\1$(OBJECT_SUFFIX_DEBUG).o:\2@" Makefile.temp >> Makefile.depend
	sed -e "s@\(.*\)\.o:\(.*\)@.obj/\1$(OBJECT_SUFFIX_PROFILE).o:\2@" Makefile.temp >> Makefile.depend
	rm -f Makefile.temp

ifneq ($(MAKECMDGOALS),clean)
    ifneq ($(MAKECMDGOALS),distclean)
        -include Makefile.depend
    endif
endif

.PHONY: default all release debug profile clean distclean<|MERGE_RESOLUTION|>--- conflicted
+++ resolved
@@ -154,7 +154,6 @@
            pdbs/util.h \
            pdbs/zero_one_pdbs_heuristic.h \
 
-<<<<<<< HEAD
 HEADERS += cegar/cegar_heuristic.h \
            cegar/abstract_state.h \
            cegar/values.h \
@@ -163,10 +162,6 @@
            cegar/task.h \
            cegar/utils.h \
 
-SHELL = /bin/bash
-
-=======
->>>>>>> ff104010
 SOURCES = planner.cc $(HEADERS:%.h=%.cc)
 TARGET = downward
 

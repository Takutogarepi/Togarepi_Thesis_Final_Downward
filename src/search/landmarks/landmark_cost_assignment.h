--- conflicted
+++ resolved
@@ -10,21 +10,13 @@
 class LandmarkCostAssignment {
     const std::set<int> empty;
 protected:
-<<<<<<< HEAD
-    LandmarksGraph &lm_graph;
+    LandmarkGraph &lm_graph;
     OperatorCost cost_type;
-=======
-    LandmarkGraph &lm_graph;
->>>>>>> ee1c9499
 
     const std::set<int> &get_achievers(int lmn_status,
                                        const LandmarkNode &lmn) const;
 public:
-<<<<<<< HEAD
-    LandmarkCostAssignment(LandmarksGraph &graph, OperatorCost cost_type_);
-=======
-    explicit LandmarkCostAssignment(LandmarkGraph &graph);
->>>>>>> ee1c9499
+    LandmarkCostAssignment(LandmarkGraph &graph, OperatorCost cost_type_);
     virtual ~LandmarkCostAssignment();
 
     virtual double cost_sharing_h_value() = 0;
@@ -33,11 +25,7 @@
 class LandmarkUniformSharedCostAssignment : public LandmarkCostAssignment {
     bool use_action_landmarks;
 public:
-<<<<<<< HEAD
-    LandmarkUniformSharedCostAssignment(LandmarksGraph &graph, bool use_action_landmarks_, OperatorCost cost_type_);
-=======
-    LandmarkUniformSharedCostAssignment(LandmarkGraph &graph, bool use_action_landmarks_);
->>>>>>> ee1c9499
+    LandmarkUniformSharedCostAssignment(LandmarkGraph &graph, bool use_action_landmarks_, OperatorCost cost_type_);
     virtual ~LandmarkUniformSharedCostAssignment();
 
     virtual double cost_sharing_h_value();
@@ -52,11 +40,7 @@
     OsiSolverInterface *si;
 #endif
 public:
-<<<<<<< HEAD
-    LandmarkEfficientOptimalSharedCostAssignment(LandmarksGraph &graph, OperatorCost cost_type);
-=======
-    explicit LandmarkEfficientOptimalSharedCostAssignment(LandmarkGraph &graph);
->>>>>>> ee1c9499
+    LandmarkEfficientOptimalSharedCostAssignment(LandmarkGraph &graph, OperatorCost cost_type);
     virtual ~LandmarkEfficientOptimalSharedCostAssignment();
 
     virtual double cost_sharing_h_value();

#include "landmark_status_manager.h"

#include "landmark.h"

#include "../utils/logging.h"

using namespace std;

namespace landmarks {
/*
  By default we mark all landmarks as reached, since we do an intersection when
  computing new landmark information.
*/
LandmarkStatusManager::LandmarkStatusManager(LandmarkGraph &graph)
    : lm_graph(graph),
      task_is_unsolvable(false),
      reached_lms(vector<bool>(graph.get_num_landmarks(), true)),
      lm_status(graph.get_num_landmarks(), lm_not_reached) {
    compute_unachievable_landmark_ids();
}

BitsetView LandmarkStatusManager::get_reached_landmarks(const State &state) {
    return reached_lms[state];
}

<<<<<<< HEAD
void LandmarkStatusManager::set_landmarks_for_initial_state(
    const State &initial_state, utils::LogProxy &log) {
=======
void LandmarkStatusManager::process_initial_state(const State &initial_state) {
    set_reached_landmarks_for_initial_state(initial_state);
    update_lm_status(initial_state);
    task_is_unsolvable = is_initial_state_dead_end();
}

void LandmarkStatusManager::set_reached_landmarks_for_initial_state(
    const State &initial_state) {
>>>>>>> 6cb8c191
    BitsetView reached = get_reached_landmarks(initial_state);
    // This is necessary since the default is "true for all" (see comment above).
    reached.reset();

    int inserted = 0;
    int num_goal_lms = 0;
    for (auto &lm_node : lm_graph.get_nodes()) {
        const Landmark &landmark = lm_node->get_landmark();
        if (landmark.is_true_in_goal) {
            ++num_goal_lms;
        }

        if (!lm_node->parents.empty()) {
            continue;
        }
        if (landmark.conjunctive) {
            bool lm_true = true;
            for (const FactPair &fact : landmark.facts) {
                if (initial_state[fact.var].get_value() != fact.value) {
                    lm_true = false;
                    break;
                }
            }
            if (lm_true) {
                reached.set(lm_node->get_id());
                ++inserted;
            }
        } else {
            for (const FactPair &fact : landmark.facts) {
                if (initial_state[fact.var].get_value() == fact.value) {
                    reached.set(lm_node->get_id());
                    ++inserted;
                    break;
                }
            }
        }
    }
    if (log.is_at_least_normal()) {
        log << inserted << " initial landmarks, "
            << num_goal_lms << " goal landmarks" << endl;
    }
}

bool LandmarkStatusManager::process_state_transition(
    const State &parent_ancestor_state, OperatorID,
    const State &ancestor_state) {
    if (ancestor_state == parent_ancestor_state) {
        // This can happen, e.g., in Satellite-01.
        return false;
    }

    const BitsetView parent_reached = get_reached_landmarks(parent_ancestor_state);
    BitsetView reached = get_reached_landmarks(ancestor_state);

    int num_landmarks = lm_graph.get_num_landmarks();
    assert(reached.size() == num_landmarks);
    assert(parent_reached.size() == num_landmarks);

    /*
       Set all landmarks not reached by this parent as "not reached".
       Over multiple paths, this has the effect of computing the intersection
       of "reached" for the parents. It is important here that upon first visit,
       all elements in "reached" are true because true is the neutral element
       of intersection.

       In the case where the landmark we are setting to false here is actually
       achieved right now, it is set to "true" again below.
    */
    reached.intersect(parent_reached);


    // Mark landmarks reached right now as "reached" (if they are "leaves").
    for (int id = 0; id < num_landmarks; ++id) {
        if (!reached.test(id)) {
            LandmarkNode *node = lm_graph.get_node(id);
            if (node->get_landmark().is_true_in_state(ancestor_state)) {
                if (landmark_is_leaf(*node, reached)) {
                    reached.set(id);
                }
            }
        }
    }

    return true;
}

void LandmarkStatusManager::update_lm_status(const State &ancestor_state) {
    const BitsetView reached = get_reached_landmarks(ancestor_state);

    const int num_landmarks = lm_graph.get_num_landmarks();
    /* This first loop is necessary as setup for the needed-again
       check in the second loop. */
    for (int id = 0; id < num_landmarks; ++id) {
        lm_status[id] = reached.test(id) ? lm_reached : lm_not_reached;
    }
    for (int id = 0; id < num_landmarks; ++id) {
        if (lm_status[id] == lm_reached
            && landmark_needed_again(id, ancestor_state)) {
            lm_status[id] = lm_needed_again;
        }
    }
}

bool LandmarkStatusManager::is_initial_state_dead_end() const {
    /*
      Note: Landmark statuses must be set for the initial state
      prior to calling this function.
    */
    for (auto &lm_node : lm_graph.get_nodes()) {
        const Landmark &landmark = lm_node->get_landmark();
        int id = lm_node->get_id();
        /*
          TODO: We skip derived landmarks because they can have
          "hidden achievers". In the future, deal with this in a more
          principled way.
        */
        if (!landmark.is_derived) {
            if ((lm_status[id] == lm_not_reached) &&
                landmark.first_achievers.empty()) {
                return true;
            }
        }
    }
    return false;
}

void LandmarkStatusManager::compute_unachievable_landmark_ids() {
    for (auto &node : lm_graph.get_nodes()) {
        int id = node->get_id();
        const Landmark &landmark = node->get_landmark();
        /*
          TODO: We skip derived landmarks because they can have
          "hidden achievers". In the future, deal with this in a more
          principled way.
        */
        if (!landmark.is_derived && landmark.possible_achievers.empty()) {
            unachievable_landmark_ids.push_back(id);
        }
    }
}

bool LandmarkStatusManager::dead_end_exists() const {
    if (task_is_unsolvable) {
        return true;
    }
    for (int id : unachievable_landmark_ids) {
        /*
          For efficiency, we only check needed-again landmarks,
          not unreached landmarks. We assume that unreached landmarks
          are captured by *task_is_unsolvable*.
        */
        if (lm_status[id] == lm_needed_again) {
            return true;
        }
    }
    return false;
}

bool LandmarkStatusManager::landmark_needed_again(
    int id, const State &state) {
    LandmarkNode *node = lm_graph.get_node(id);
    const Landmark &landmark = node->get_landmark();
    if (landmark.is_true_in_state(state)) {
        return false;
    } else if (landmark.is_true_in_goal) {
        return true;
    } else {
        /*
          For all A ->_gn B, if B is not reached and A currently not
          true, since A is a necessary precondition for actions
          achieving B for the first time, it must become true again.
        */
        for (const auto &child : node->children) {
            if (child.second >= EdgeType::GREEDY_NECESSARY
                && lm_status[child.first->get_id()] == lm_not_reached) {
                return true;
            }
        }
        return false;
    }
}

bool LandmarkStatusManager::landmark_is_leaf(const LandmarkNode &node,
                                             const BitsetView &reached) const {
    //Note: this is the same as !check_node_orders_disobeyed
    for (const auto &parent : node.parents) {
        LandmarkNode *parent_node = parent.first;
        // Note: no condition on edge type here
        if (!reached.test(parent_node->get_id())) {
            return false;
        }
    }
    return true;
}
}<|MERGE_RESOLUTION|>--- conflicted
+++ resolved
@@ -23,19 +23,15 @@
     return reached_lms[state];
 }
 
-<<<<<<< HEAD
-void LandmarkStatusManager::set_landmarks_for_initial_state(
+void LandmarkStatusManager::process_initial_state(
     const State &initial_state, utils::LogProxy &log) {
-=======
-void LandmarkStatusManager::process_initial_state(const State &initial_state) {
-    set_reached_landmarks_for_initial_state(initial_state);
+    set_reached_landmarks_for_initial_state(initial_state, log);
     update_lm_status(initial_state);
     task_is_unsolvable = is_initial_state_dead_end();
 }
 
 void LandmarkStatusManager::set_reached_landmarks_for_initial_state(
-    const State &initial_state) {
->>>>>>> 6cb8c191
+    const State &initial_state, utils::LogProxy &log) {
     BitsetView reached = get_reached_landmarks(initial_state);
     // This is necessary since the default is "true for all" (see comment above).
     reached.reset();

--- conflicted
+++ resolved
@@ -47,17 +47,10 @@
     int last_expanded;
 
     virtual void initialize();
-<<<<<<< HEAD
     virtual SearchStatus step();
     SearchStatus ehc();
-    void get_successors(const State &state, vector<const Operator *> &ops);
-    void evaluate(const State &parent, const Operator *op, const State &state);
-=======
-    virtual int step();
-    int ehc();
     void get_successors(const GlobalState &state, vector<const GlobalOperator *> &ops);
     void evaluate(const GlobalState &parent, const GlobalOperator *op, const GlobalState &state);
->>>>>>> 10b3e103
 public:
     EnforcedHillClimbingSearch(const Options &opts);
     virtual ~EnforcedHillClimbingSearch();

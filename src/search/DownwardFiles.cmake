--- conflicted
+++ resolved
@@ -22,7 +22,6 @@
         heuristic_cache.cc
         heuristic.cc
         int_packer.cc
-        logging.cc
         operator_cost.cc
         option_parser.h
         option_parser_util.h
@@ -43,14 +42,6 @@
         successor_generator.cc
         task_proxy.cc
         task_tools.cc
-<<<<<<< HEAD
-        timer.cc
-        tracer.cc
-        utilities.cc
-        utilities_hash.cc
-        utilities_memory.cc
-=======
->>>>>>> 5f98ae3d
         variable_order_finder.cc
 
         open_lists/alternation_open_list.cc

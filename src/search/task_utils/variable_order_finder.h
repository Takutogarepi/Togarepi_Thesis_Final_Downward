#ifndef TASK_UTILS_VARIABLE_ORDER_FINDER_H
#define TASK_UTILS_VARIABLE_ORDER_FINDER_H

#include "../task_proxy.h"

#include <memory>
#include <vector>

namespace utils {
<<<<<<< HEAD
class LogProxy;
=======
class RandomNumberGenerator;
>>>>>>> 0bb10bff
}

namespace variable_order_finder {
enum VariableOrderType {
    CG_GOAL_LEVEL,
    CG_GOAL_RANDOM,
    GOAL_CG_LEVEL,
    RANDOM,
    LEVEL,
    REVERSE_LEVEL
};

extern void dump_variable_order_type(
    VariableOrderType variable_order_type, utils::LogProxy &log);

/*
  NOTE: VariableOrderFinder keeps a copy of the task proxy passed to the
  constructor. Therefore, users of the class must ensure that the underlying
  task lives at least as long as the variable order finder.
*/
class VariableOrderFinder {
    TaskProxy task_proxy;
    const VariableOrderType variable_order_type;
    std::vector<int> selected_vars;
    std::vector<int> remaining_vars;
    std::vector<bool> is_goal_variable;
    std::vector<bool> is_causal_predecessor;

    void select_next(int position, int var_no);
public:
    VariableOrderFinder(
        const TaskProxy &task_proxy,
        VariableOrderType variable_order_type,
        std::shared_ptr<utils::RandomNumberGenerator> rng = nullptr);
    ~VariableOrderFinder() = default;
    bool done() const;
    int next();
};
}

#endif<|MERGE_RESOLUTION|>--- conflicted
+++ resolved
@@ -7,11 +7,8 @@
 #include <vector>
 
 namespace utils {
-<<<<<<< HEAD
 class LogProxy;
-=======
 class RandomNumberGenerator;
->>>>>>> 0bb10bff
 }
 
 namespace variable_order_finder {

#include "pruning_method.h"

<<<<<<< HEAD
#include "global_operator.h" // TODO: Remove once issue629 is merged.
#include "globals.h" // TODO: Remove once issue629 is merged.
=======
#include "global_operator.h"
#include "globals.h"
>>>>>>> 6b0e51eb
#include "plugin.h"

#include "utils/collections.h"

#include <algorithm>

using namespace std;

/* TODO: get_op_index belongs to a central place.
   We currently have copies of it in different parts of the code. */
static inline int get_op_index(const GlobalOperator *op) {
    int op_index = op - &*g_operators.begin();
    assert(op_index >= 0 && op_index < static_cast<int>(g_operators.size()));
    return op_index;
}


PruningMethod::PruningMethod()
    : task(nullptr) {
}

void PruningMethod::initialize(const shared_ptr<AbstractTask> &task_) {
    assert(!task);
    task = task_;
}


// TODO remove this overload once the search uses the task interface.
void PruningMethod::prune_operators(const GlobalState &global_state,
                                    vector<const GlobalOperator *> &global_ops) {
    assert(task);
    /* Note that if the pruning method would use a different task than
       the search, we would have to convert the state before using it. */
    State state(*task, global_state.get_values());

    vector<int> op_ids;
    op_ids.reserve(global_ops.size());
    for (const GlobalOperator *global_op : global_ops) {
        op_ids.push_back(get_op_index(global_op));
    }

    prune_operators(state, op_ids);

    // If we pruned anything, translate the local operators back to global operators.
    if (op_ids.size() < global_ops.size()) {
        vector<const GlobalOperator *> pruned_ops;
        for (int op_id : op_ids) {
            pruned_ops.push_back(&g_operators[op_id]);
        }

        global_ops.swap(pruned_ops);
    }
}

static PluginTypePlugin<PruningMethod> _type_plugin(
    "PruningMethod",
    "Prune or reorder applicable operators.");


void PruningMethod::prune_operators(const GlobalState &state, vector<int> &op_ids) {
    vector<const GlobalOperator *> operators;
    operators.reserve(op_ids.size());
    for (int op_id : op_ids) {
        operators.push_back(&g_operators[op_id]);
    }

    prune_operators(state, operators);

    if (operators.size() < op_ids.size()) {
        vector<int> pruned_op_ids;
        for (const GlobalOperator *op : operators) {
            pruned_op_ids.push_back(get_op_index_hacked(op));
        }
        op_ids.swap(pruned_op_ids);
    }
}<|MERGE_RESOLUTION|>--- conflicted
+++ resolved
@@ -1,28 +1,11 @@
 #include "pruning_method.h"
 
-<<<<<<< HEAD
-#include "global_operator.h" // TODO: Remove once issue629 is merged.
-#include "globals.h" // TODO: Remove once issue629 is merged.
-=======
-#include "global_operator.h"
-#include "globals.h"
->>>>>>> 6b0e51eb
+#include "global_state.h"
 #include "plugin.h"
 
-#include "utils/collections.h"
-
-#include <algorithm>
+#include <cassert>
 
 using namespace std;
-
-/* TODO: get_op_index belongs to a central place.
-   We currently have copies of it in different parts of the code. */
-static inline int get_op_index(const GlobalOperator *op) {
-    int op_index = op - &*g_operators.begin();
-    assert(op_index >= 0 && op_index < static_cast<int>(g_operators.size()));
-    return op_index;
-}
-
 
 PruningMethod::PruningMethod()
     : task(nullptr) {
@@ -33,53 +16,16 @@
     task = task_;
 }
 
-
 // TODO remove this overload once the search uses the task interface.
-void PruningMethod::prune_operators(const GlobalState &global_state,
-                                    vector<const GlobalOperator *> &global_ops) {
+void PruningMethod::prune_operators(const GlobalState &global_state, vector<int> &op_ids) {
     assert(task);
     /* Note that if the pruning method would use a different task than
        the search, we would have to convert the state before using it. */
     State state(*task, global_state.get_values());
 
-    vector<int> op_ids;
-    op_ids.reserve(global_ops.size());
-    for (const GlobalOperator *global_op : global_ops) {
-        op_ids.push_back(get_op_index(global_op));
-    }
-
     prune_operators(state, op_ids);
-
-    // If we pruned anything, translate the local operators back to global operators.
-    if (op_ids.size() < global_ops.size()) {
-        vector<const GlobalOperator *> pruned_ops;
-        for (int op_id : op_ids) {
-            pruned_ops.push_back(&g_operators[op_id]);
-        }
-
-        global_ops.swap(pruned_ops);
-    }
 }
 
 static PluginTypePlugin<PruningMethod> _type_plugin(
     "PruningMethod",
-    "Prune or reorder applicable operators.");
-
-
-void PruningMethod::prune_operators(const GlobalState &state, vector<int> &op_ids) {
-    vector<const GlobalOperator *> operators;
-    operators.reserve(op_ids.size());
-    for (int op_id : op_ids) {
-        operators.push_back(&g_operators[op_id]);
-    }
-
-    prune_operators(state, operators);
-
-    if (operators.size() < op_ids.size()) {
-        vector<int> pruned_op_ids;
-        for (const GlobalOperator *op : operators) {
-            pruned_op_ids.push_back(get_op_index_hacked(op));
-        }
-        op_ids.swap(pruned_op_ids);
-    }
-}+    "Prune or reorder applicable operators.");
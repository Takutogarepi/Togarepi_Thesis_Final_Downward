--- conflicted
+++ resolved
@@ -133,17 +133,13 @@
 };
 
 template <>
-<<<<<<< HEAD
 class TokenParser<Labels *> {
 public:
     static inline Labels *parse(OptionParser &p);
 };
 
 template <>
-class TokenParser<AbstractTask *> {
-=======
 class TokenParser<std::shared_ptr<AbstractTask> > {
->>>>>>> af662e74
 public:
     static inline std::shared_ptr<AbstractTask> parse(OptionParser &p);
 };

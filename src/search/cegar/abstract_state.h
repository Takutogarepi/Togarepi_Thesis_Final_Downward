--- conflicted
+++ resolved
@@ -60,13 +60,9 @@
   Store and update abstract Domains and transitions.
 */
 class AbstractState {
-<<<<<<< HEAD
-    // Since the abstraction owns the state we don't need AbstractTask.
-=======
     // TODO: The TaskProxy is only needed for splitting states. Once
     //       this functionality has been moved outside AbstractState
     //       (issue657) we should make sure that this member is removed.
->>>>>>> 811740a1
     const TaskProxy &task_proxy;
 
     // Abstract domains for all variables.
@@ -103,14 +99,10 @@
 
     bool domains_intersect(const AbstractState *other, int var) const;
 
-<<<<<<< HEAD
-=======
-public:
     AbstractState(const AbstractState &) = delete;
 
     AbstractState(AbstractState &&other);
 
->>>>>>> 811740a1
     // Return the size of var's abstract domain for this state.
     int count(int var) const;
 

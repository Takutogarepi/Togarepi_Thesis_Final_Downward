#include "merge_and_shrink_heuristic.h"

#include "distances.h"
#include "factor_scoring_functions.h"
#include "factored_transition_system.h"
#include "fts_factory.h"
#include "label_reduction.h"
#include "labels.h"
#include "merge_and_shrink_representation.h"
#include "merge_strategy.h"
#include "merge_strategy_factory.h"
#include "shrink_strategy.h"
#include "transition_system.h"
#include "types.h"
#include "utils.h"

#include "../option_parser.h"
#include "../plugin.h"

#include "../task_utils/task_properties.h"
#include "../utils/markup.h"
#include "../utils/math.h"
#include "../utils/system.h"
#include "../utils/timer.h"

#include <algorithm>
#include <cassert>
#include <iostream>
#include <string>
#include <utility>
#include <vector>

using namespace std;
using utils::ExitCode;

namespace merge_and_shrink {
static void print_time(const utils::Timer &timer, string text) {
    cout << "t=" << timer << " (" << text << ")" << endl;
}

MergeAndShrinkHeuristic::MergeAndShrinkHeuristic(const Options &opts)
    : Heuristic(opts),
      merge_strategy_factory(opts.get<shared_ptr<MergeStrategyFactory>>("merge_strategy")),
      shrink_strategy(opts.get<shared_ptr<ShrinkStrategy>>("shrink_strategy")),
      label_reduction(nullptr),
      max_states(opts.get<int>("max_states")),
      max_states_before_merge(opts.get<int>("max_states_before_merge")),
      shrink_threshold_before_merge(opts.get<int>("threshold_before_merge")),
      prune_unreachable_states(opts.get<bool>("prune_unreachable_states")),
      prune_irrelevant_states(opts.get<bool>("prune_irrelevant_states")),
      verbosity(static_cast<Verbosity>(opts.get_enum("verbosity"))),
      max_time(opts.get<double>("max_time")),
      num_transitions_to_abort(opts.get<int>("num_transitions_to_abort")),
      partial_mas_method(static_cast<PartialMASMethod>(opts.get_enum("partial_mas_method"))),
      starting_peak_memory(-1) {
    assert(max_states_before_merge > 0);
    assert(max_states >= max_states_before_merge);
    assert(shrink_threshold_before_merge <= max_states_before_merge);

    if (opts.contains("label_reduction")) {
        label_reduction = opts.get<shared_ptr<LabelReduction>>("label_reduction");
        label_reduction->initialize(task_proxy);
    }

    if (opts.contains("factor_scoring_functions")) {
        factor_scoring_functions = opts.get_list<shared_ptr<FactorScoringFunction>>(
                "factor_scoring_functions");
    }

    utils::Timer timer;
    cout << "Initializing merge-and-shrink heuristic..." << endl;
    starting_peak_memory = utils::get_peak_memory_in_kb();
    task_properties::verify_no_axioms(task_proxy);
    dump_options();
    warn_on_unusual_options();
    cout << endl;

    build(timer);
    const bool final = true;
    report_peak_memory_delta(final);
    cout << "Done initializing merge-and-shrink heuristic [" << timer << "]"
         << endl;
    cout << endl;
}

void MergeAndShrinkHeuristic::report_peak_memory_delta(bool final) const {
    if (final)
        cout << "Final";
    else
        cout << "Current";
    cout << " peak memory increase of merge-and-shrink computation: "
         << utils::get_peak_memory_in_kb() - starting_peak_memory << " KB"
         << endl;
}

void MergeAndShrinkHeuristic::dump_options() const {
    if (merge_strategy_factory) { // deleted after merge strategy extraction
        merge_strategy_factory->dump_options();
        cout << endl;
    }

    cout << "Options related to size limits and shrinking: " << endl;
    cout << "Transition system size limit: " << max_states << endl
         << "Transition system size limit right before merge: "
         << max_states_before_merge << endl;
    cout << "Threshold to trigger shrinking right before merge: "
         << shrink_threshold_before_merge << endl;
    cout << endl;

    shrink_strategy->dump_options();
    cout << endl;

    if (label_reduction) {
        label_reduction->dump_options();
    } else {
        cout << "Label reduction disabled" << endl;
    }
    cout << endl;

    cout << "Verbosity: ";
    switch (verbosity) {
    case Verbosity::SILENT:
        cout << "silent";
        break;
    case Verbosity::NORMAL:
        cout << "normal";
        break;
    case Verbosity::VERBOSE:
        cout << "verbose";
        break;
    }
    cout << endl;
}

void MergeAndShrinkHeuristic::warn_on_unusual_options() const {
    string dashes(79, '=');
    if (!label_reduction) {
        cout << dashes << endl
             << "WARNING! You did not enable label reduction.\nThis may "
            "drastically reduce the performance of merge-and-shrink!"
             << endl << dashes << endl;
    } else if (label_reduction->reduce_before_merging() && label_reduction->reduce_before_shrinking()) {
        cout << dashes << endl
             << "WARNING! You set label reduction to be applied twice in each merge-and-shrink\n"
            "iteration, both before shrinking and merging. This double computation effort\n"
            "does not pay off for most configurations!"
             << endl << dashes << endl;
    } else {
        if (label_reduction->reduce_before_shrinking() &&
            (shrink_strategy->get_name() == "f-preserving"
             || shrink_strategy->get_name() == "random")) {
            cout << dashes << endl
                 << "WARNING! Bucket-based shrink strategies such as f-preserving random perform\n"
                "best if used with label reduction before merging, not before shrinking!"
                 << endl << dashes << endl;
        }
        if (label_reduction->reduce_before_merging() &&
            shrink_strategy->get_name() == "bisimulation") {
            cout << dashes << endl
                 << "WARNING! Shrinking based on bisimulation performs best if used with label\n"
                "reduction before shrinking, not before merging!"
                 << endl << dashes << endl;
        }
    }

    if (!prune_unreachable_states || !prune_irrelevant_states) {
        cout << dashes << endl
             << "WARNING! Pruning is (partially) turned off!\nThis may "
            "drastically reduce the performance of merge-and-shrink!"
             << endl << dashes << endl;
    }
}

vector<int> get_remaining_candidates(
    const vector<int> &merge_candidates,
    const vector<int> &scores) {
    assert(merge_candidates.size() == scores.size());
    int best_score = -1;
    for (int score : scores) {
        if (score > best_score) {
            best_score = score;
        }
    }

    vector<int> result;
    for (size_t i = 0; i < scores.size(); ++i) {
        if (scores[i] == best_score) {
            result.push_back(merge_candidates[i]);
        }
    }
    return result;
}

bool MergeAndShrinkHeuristic::ran_out_of_time(
    const utils::Timer &timer) const {
    if (timer() > max_time) {
        cout << "Ran out of time, stopping computation." << endl;
        cout << endl;
        return true;
    }
    return false;
}

bool MergeAndShrinkHeuristic::too_many_transitions(int num_transitions) const {
    if (num_transitions > num_transitions_to_abort) {
        cout << "Factor has too many transitions, stopping computation."
             << endl;
        cout << endl;
        return true;
    }
    return false;
}

int MergeAndShrinkHeuristic::find_best_factor(
    const FactoredTransitionSystem &fts) const {
    vector<int> current_indices;
    for (int index : fts) {
        current_indices.push_back(index);
    }

    for (const shared_ptr<FactorScoringFunction> &fsf : factor_scoring_functions) {
        vector<int> scores = fsf->compute_scores(fts, current_indices);
        current_indices = get_remaining_candidates(current_indices, scores);
        if (current_indices.size() == 1) {
            break;
        }
    }

    assert(current_indices.size() == 1);
    return current_indices.front();
}

void MergeAndShrinkHeuristic::finalize_factor(
    FactoredTransitionSystem &fts, int index) {
    pair<unique_ptr<MergeAndShrinkRepresentation>, unique_ptr<Distances>>
    final_entry = fts.extract_factor(index);
    if (!final_entry.second->are_goal_distances_computed()) {
        const bool compute_init = false;
        const bool compute_goal = true;
        final_entry.second->compute_distances(
            compute_init, compute_goal, verbosity);
    }
    assert(final_entry.second->are_goal_distances_computed());
    final_entry.first->set_distances(*final_entry.second);
    mas_representations.push_back(move(final_entry.first));
}

void MergeAndShrinkHeuristic::finalize(FactoredTransitionSystem &fts) {
    assert(partial_mas_method != PartialMASMethod::None);
    int active_factors_count = 0;
    for (int index = 0; index < fts.get_size(); ++index) {
        if (fts.is_active(index)) {
            ++active_factors_count;
        }
    }
    cout << "Number of remaining factors: " << active_factors_count << endl;
    if (partial_mas_method == PartialMASMethod::Single) {
        cout << "Need to choose a single factor to serve as a heuristic." << endl;
        int index = find_best_factor(fts);
        // We do not need the scoring functions anymore at this point.
        factor_scoring_functions.clear();
        finalize_factor(fts, index);
        cout << "Chose single factor as heuristic: " << fts.get_ts(index).tag()
             << endl;
    } else if (partial_mas_method == PartialMASMethod::Maximum) {
        for (int index : fts) {
            finalize_factor(fts, index);
        }
        cout << "Use all factors in a maximum heuristic." << endl;
    } else {
        cerr << "Unknown partial merge-and-shrink method!" << endl;
        utils::exit_with(utils::ExitCode::UNSUPPORTED);
    }
    cout << endl;
}

int MergeAndShrinkHeuristic::prune_fts(
    FactoredTransitionSystem &fts, const utils::Timer &timer) const {
    /*
      Prune all factors according to the chosen options. Stop early if one
      factor is unsolvable and return its index.
    */
    int unsolvable_index = -1;
    bool pruned = false;
    for (int index = 0; index < fts.get_size(); ++index) {
        if (prune_unreachable_states || prune_irrelevant_states) {
            bool pruned_factor = prune_step(
                fts,
                index,
                prune_unreachable_states,
                prune_irrelevant_states,
                verbosity);
            pruned = pruned || pruned_factor;
        }
        if (!fts.is_factor_solvable(index)) {
            unsolvable_index = index;
            break;
        }
    }
    if (verbosity >= Verbosity::NORMAL && pruned) {
        print_time(timer, "after pruning atomic factors");
    }
    return unsolvable_index;
}

int MergeAndShrinkHeuristic::main_loop(
    FactoredTransitionSystem &fts, const utils::Timer &timer) {
    int maximum_intermediate_size = 0;
    for (int i = 0; i < fts.get_size(); ++i) {
        int size = fts.get_ts(i).get_size();
        if (size > maximum_intermediate_size) {
            maximum_intermediate_size = size;
        }
    }

    unique_ptr<MergeStrategy> merge_strategy =
        merge_strategy_factory->compute_merge_strategy(task_proxy, fts);
    merge_strategy_factory = nullptr;

    int iteration_counter = 0;
    int final_index = -1;
    while (fts.get_num_active_entries() > 1) {
        // Choose next transition systems to merge
        pair<int, int> merge_indices = merge_strategy->get_next();
        if (ran_out_of_time(timer)) {
            final_index = -2;
            break;
        }
        int merge_index1 = merge_indices.first;
        int merge_index2 = merge_indices.second;
        assert(merge_index1 != merge_index2);
        if (verbosity >= Verbosity::NORMAL) {
            cout << "Next pair of indices: ("
                 << merge_index1 << ", " << merge_index2 << ")" << endl;
            if (verbosity >= Verbosity::VERBOSE) {
                fts.statistics(merge_index1);
                fts.statistics(merge_index2);
            }
            print_time(timer, "after computation of next merge");
        }

        // Label reduction (before shrinking)
        if (label_reduction && label_reduction->reduce_before_shrinking()) {
            bool reduced = label_reduction->reduce(merge_indices, fts, verbosity);
            if (verbosity >= Verbosity::NORMAL && reduced) {
                print_time(timer, "after label reduction");
            }
        }

        if (ran_out_of_time(timer)) {
            final_index = -2;
            break;
        }

        // Shrinking
        bool shrunk = shrink_before_merge_step(
            fts,
            merge_index1,
            merge_index2,
            max_states,
            max_states_before_merge,
            shrink_threshold_before_merge,
            *shrink_strategy,
            verbosity);
        if (verbosity >= Verbosity::NORMAL && shrunk) {
            print_time(timer, "after shrinking");
        }

        if (ran_out_of_time(timer)) {
            final_index = -2;
            break;
        }

        // Label reduction (before merging)
        if (label_reduction && label_reduction->reduce_before_merging()) {
            bool reduced = label_reduction->reduce(merge_indices, fts, verbosity);
            if (verbosity >= Verbosity::NORMAL && reduced) {
                print_time(timer, "after label reduction");
            }
        }

        if (ran_out_of_time(timer)) {
            final_index = -2;
            break;
        }

        // Merging
        int merged_index = fts.merge(merge_index1, merge_index2, verbosity);
        int abs_size = fts.get_ts(merged_index).get_size();
        if (abs_size > maximum_intermediate_size) {
            maximum_intermediate_size = abs_size;
        }

        if (verbosity >= Verbosity::NORMAL) {
            if (verbosity >= Verbosity::VERBOSE) {
                fts.statistics(merged_index);
            }
            print_time(timer, "after merging");
        }

        // We do not check for num transitions here but only after pruning
        // to allow recovering a too large product.
        if (ran_out_of_time(timer)) {
            final_index = -2;
            break;
        }

        // Pruning
        if (prune_unreachable_states || prune_irrelevant_states) {
            bool pruned = prune_step(
                fts,
                merged_index,
                prune_unreachable_states,
                prune_irrelevant_states,
                verbosity);
            if (verbosity >= Verbosity::NORMAL && pruned) {
                if (verbosity >= Verbosity::VERBOSE) {
                    fts.statistics(merged_index);
                }
                print_time(timer, "after pruning");
            }
        }

        /*
          NOTE: both the shrink strategy classes and the construction
          of the composite transition system require the input
          transition systems to be non-empty, i.e. the initial state
          not to be pruned/not to be evaluated as infinity.
        */
        if (!fts.is_factor_solvable(merged_index)) {
            if (verbosity >= Verbosity::NORMAL) {
                cout << "Abstract problem is unsolvable, stopping computation."
                     << endl << endl;
            }
            final_index = merged_index;
            break;
        }

        int num_trans = fts.get_ts(merged_index).compute_total_transitions();
        if (ran_out_of_time(timer) || too_many_transitions(num_trans)) {
            final_index = -2;
            break;
        }

        // End-of-iteration output.
        if (verbosity >= Verbosity::VERBOSE) {
            report_peak_memory_delta();
        }
        if (verbosity >= Verbosity::NORMAL) {
            cout << endl;
        }

        ++iteration_counter;
    }

    if (final_index == -1) {
        /*
          We regularly finished the merge-and-shrink construction, i.e., we
          merged all transition systems and are left with one solvable
          transition system. This assumes that merges are always appended at
          the end.
        */
        for (int index = 0; index < fts.get_size() - 1; ++index) {
            assert(!fts.is_active(index));
        }
        final_index = fts.get_size() - 1;
        assert(fts.is_factor_solvable(final_index));
        cout << "Main loop terminated regularly. Statistics:" << endl;
        cout << "Final transition system size: "
             << fts.get_ts(final_index).get_size() << endl;
    } else {
        cout << "Main loop terminated early (either because a factor is "
                "unsolvable or the time or transition limit was reached). "
                "Statistics:" << endl;
    }

    cout << "Maximum intermediate abstraction size: "
         << maximum_intermediate_size << endl;
    cout << endl;

    shrink_strategy = nullptr;
    label_reduction = nullptr;

    return final_index;
}

void MergeAndShrinkHeuristic::build(const utils::Timer &timer) {
    const bool compute_init_distances =
        shrink_strategy->requires_init_distances() ||
        merge_strategy_factory->requires_init_distances() ||
        prune_unreachable_states;
    const bool compute_goal_distances =
        shrink_strategy->requires_goal_distances() ||
        merge_strategy_factory->requires_goal_distances() ||
        prune_irrelevant_states;
    FactoredTransitionSystem fts =
        create_factored_transition_system(
            task_proxy,
            compute_init_distances,
            compute_goal_distances,
<<<<<<< HEAD
            verbosity,
            max_time,
            timer);
    int unsolvable_index = prune_atomic(fts);
    print_time(timer, "after computation of atomic transition systems");
    cout << endl;

=======
            verbosity);
    if (verbosity >= Verbosity::NORMAL) {
        print_time(timer, "after computation of atomic transition systems");
    }
    int unsolvable_index = prune_fts(fts, timer);
>>>>>>> 3c791ded
    if (unsolvable_index != -1) {
        cout << "Atomic factor is unsolvable, stopping computation."
             << endl << endl;
        // Use the unsolvable factor as the final abstraction.
        finalize_factor(fts, unsolvable_index);
        return;
    }
    if (verbosity >= Verbosity::NORMAL) {
        cout << endl;
    }

    if (ran_out_of_time(timer)) {
        // Ran out of time, do not proceed with main loop.
        finalize(fts);
        return;
    }

    for (int index = 0; index < fts.get_size(); ++index) {
        const TransitionSystem &ts = fts.get_ts(index);
        int num_transitions = ts.compute_total_transitions();
        if (too_many_transitions(num_transitions)) {
            // A factor grew too many transitions, do not proceed with main loop.
            finalize(fts);
            return;
        }
    }

    int final_index = main_loop(fts, timer);
<<<<<<< HEAD
    if (final_index == -2) {
        // Terminated main loop early due to reaching the time or transitions limit.
        finalize(fts);
    } else {
        /*
          Main loop terminated regularly and final_index points to the last
          factor, or it points to an unsolvable factor.
        */
        finalize_factor(fts, final_index);
    }
=======
    /*
      Main loop terminated regularly and final_index points to the last
      factor, or it terminated early and final_index points to an unsolvable
      factor. In both cases, we use this factor as the final abstraction.
    */
    finalize_factor(fts, final_index);
>>>>>>> 3c791ded
}

int MergeAndShrinkHeuristic::compute_heuristic(const GlobalState &global_state) {
    State state = convert_global_state(global_state);
    int heuristic = 0;
    for (const unique_ptr<MergeAndShrinkRepresentation> &mas_representation : mas_representations) {
        int cost = mas_representation->get_value(state);
        if (cost == PRUNED_STATE || cost == INF) {
            // If state is unreachable or irrelevant, we encountered a dead end.
            return DEAD_END;
        }
        heuristic = max(heuristic, cost);
    }
    return heuristic;
}

void MergeAndShrinkHeuristic::add_shrink_limit_options_to_parser(OptionParser &parser) {
    parser.add_option<int>(
        "max_states",
        "maximum transition system size allowed at any time point.",
        "-1",
        Bounds("-1", "infinity"));
    parser.add_option<int>(
        "max_states_before_merge",
        "maximum transition system size allowed for two transition systems "
        "before being merged to form the synchronized product.",
        "-1",
        Bounds("-1", "infinity"));
    parser.add_option<int>(
        "threshold_before_merge",
        "If a transition system, before being merged, surpasses this soft "
        "transition system size limit, the shrink strategy is called to "
        "possibly shrink the transition system.",
        "-1",
        Bounds("-1", "infinity"));
}

void MergeAndShrinkHeuristic::handle_shrink_limit_options_defaults(Options &opts) {
    int max_states = opts.get<int>("max_states");
    int max_states_before_merge = opts.get<int>("max_states_before_merge");
    int threshold = opts.get<int>("threshold_before_merge");

    // If none of the two state limits has been set: set default limit.
    if (max_states == -1 && max_states_before_merge == -1) {
        max_states = 50000;
    }

    // If exactly one of the max_states options has been set, set the other
    // so that it imposes no further limits.
    if (max_states_before_merge == -1) {
        max_states_before_merge = max_states;
    } else if (max_states == -1) {
        int n = max_states_before_merge;
        if (utils::is_product_within_limit(n, n, INF)) {
            max_states = n * n;
        } else {
            max_states = INF;
        }
    }

    if (max_states_before_merge > max_states) {
        cout << "warning: max_states_before_merge exceeds max_states, "
             << "correcting." << endl;
        max_states_before_merge = max_states;
    }

    if (max_states < 1) {
        cerr << "error: transition system size must be at least 1" << endl;
        utils::exit_with(ExitCode::INPUT_ERROR);
    }

    if (max_states_before_merge < 1) {
        cerr << "error: transition system size before merge must be at least 1"
             << endl;
        utils::exit_with(ExitCode::INPUT_ERROR);
    }

    if (threshold == -1) {
        threshold = max_states;
    }
    if (threshold < 1) {
        cerr << "error: threshold must be at least 1" << endl;
        utils::exit_with(ExitCode::INPUT_ERROR);
    }
    if (threshold > max_states) {
        cout << "warning: threshold exceeds max_states, correcting" << endl;
        threshold = max_states;
    }

    opts.set<int>("max_states", max_states);
    opts.set<int>("max_states_before_merge", max_states_before_merge);
    opts.set<int>("threshold_before_merge", threshold);
}

static Heuristic *_parse(OptionParser &parser) {
    parser.document_synopsis(
        "Merge-and-shrink heuristic",
        "This heuristic implements the algorithm described in the following "
        "paper:" + utils::format_paper_reference(
            {"Silvan Sievers", "Martin Wehrle", "Malte Helmert"},
            "Generalized Label Reduction for Merge-and-Shrink Heuristics",
            "http://ai.cs.unibas.ch/papers/sievers-et-al-aaai2014.pdf",
            "Proceedings of the 28th AAAI Conference on Artificial"
            " Intelligence (AAAI 2014)",
            "2358-2366",
            "AAAI Press 2014") + "\n" +
        "For a more exhaustive description of merge-and-shrink, see the journal "
        "paper" + utils::format_paper_reference(
            {"Malte Helmert", "Patrik Haslum", "Joerg Hoffmann", "Raz Nissim"},
            "Merge-and-Shrink Abstraction: A Method for Generating Lower Bounds"
            " in Factored State Spaces",
            "http://ai.cs.unibas.ch/papers/helmert-et-al-jacm2014.pdf",
            "Journal of the ACM 61 (3)",
            "16:1-63",
            "2014") + "\n" +
        "Please note that the journal paper describes the \"old\" theory of "
        "label reduction, which has been superseded by the above conference "
        "paper and is no longer implemented in Fast Downward.\n\n"
        "The following paper describes how to improve the DFP merge strategy "
        "with tie-breaking, and presents two new merge strategies (dyn-MIASM "
        "and SCC-DFP):" + utils::format_paper_reference(
            {"Silvan Sievers", "Martin Wehrle", "Malte Helmert"},
            "An Analysis of Merge Strategies for Merge-and-Shrink Heuristics",
            "http://ai.cs.unibas.ch/papers/sievers-et-al-icaps2016.pdf",
            "Proceedings of the 26th International Conference on Automated "
            "Planning and Scheduling (ICAPS 2016)",
            "294-298",
            "AAAI Press 2016"));
    parser.document_language_support("action costs", "supported");
    parser.document_language_support("conditional effects", "supported (but see note)");
    parser.document_language_support("axioms", "not supported");
    parser.document_property("admissible", "yes");
    parser.document_property("consistent", "yes");
    parser.document_property("safe", "yes");
    parser.document_property("preferred operators", "no");
    parser.document_note(
        "Note",
        "Conditional effects are supported directly. Note, however, that "
        "for tasks that are not factored (in the sense of the JACM 2014 "
        "merge-and-shrink paper), the atomic transition systems on which "
        "merge-and-shrink heuristics are based are nondeterministic, "
        "which can lead to poor heuristics even when only perfect shrinking "
        "is performed.");
    parser.document_note(
        "Note",
        "A currently recommended good configuration uses bisimulation "
        "based shrinking, the merge strategy SCC-DFP, and the appropriate "
        "label reduction setting (max_states has been altered to be between "
        "10000 and 200000 in the literature):\n"
        "{{{\nmerge_and_shrink(shrink_strategy=shrink_bisimulation(greedy=false),"
        "merge_strategy=merge_sccs(order_of_sccs=topological,merge_selector="
        "score_based_filtering(scoring_functions=[goal_relevance,dfp,"
        "total_order])),label_reduction=exact(before_shrinking=true,"
        "before_merging=false),max_states=50000,threshold_before_merge=1)\n}}}\n"
        "Note that for versions of Fast Downward prior to 2016-08-19, the "
        "syntax differs. See the recommendation in the file "
        "merge_and_shrink_heuristic.cc for an example configuration.");

    // Merge strategy option.
    parser.add_option<shared_ptr<MergeStrategyFactory>>(
        "merge_strategy",
        "See detailed documentation for merge strategies. "
        "We currently recommend SCC-DFP, which can be achieved using "
        "{{{merge_strategy=merge_sccs(order_of_sccs=topological,merge_selector="
        "score_based_filtering(scoring_functions=[goal_relevance,dfp,total_order"
        "]))}}}");

    // Shrink strategy option.
    parser.add_option<shared_ptr<ShrinkStrategy>>(
        "shrink_strategy",
        "See detailed documentation for shrink strategies. "
        "We currently recommend non-greedy shrink_bisimulation, which can be "
        "achieved using {{{shrink_strategy=shrink_bisimulation(greedy=false)}}}");

    // Label reduction option.
    parser.add_option<shared_ptr<LabelReduction>>(
        "label_reduction",
        "See detailed documentation for labels. There is currently only "
        "one 'option' to use label_reduction, which is {{{label_reduction=exact}}} "
        "Also note the interaction with shrink strategies.",
        OptionParser::NONE);

    // Pruning options.
    parser.add_option<bool>(
        "prune_unreachable_states",
        "If true, prune abstract states unreachable from the initial state.",
        "true");
    parser.add_option<bool>(
        "prune_irrelevant_states",
        "If true, prune abstract states from which no goal state can be "
        "reached.",
        "true");

    MergeAndShrinkHeuristic::add_shrink_limit_options_to_parser(parser);
    Heuristic::add_options_to_parser(parser);

    vector<string> verbosity_levels;
    vector<string> verbosity_level_docs;
    verbosity_levels.push_back("silent");
    verbosity_level_docs.push_back(
        "silent: no output during construction, only starting and final "
        "statistics");
    verbosity_levels.push_back("normal");
    verbosity_level_docs.push_back(
        "normal: basic output during construction, starting and final "
        "statistics");
    verbosity_levels.push_back("verbose");
    verbosity_level_docs.push_back(
        "verbose: full output during construction, starting and final "
        "statistics");
    parser.add_enum_option(
        "verbosity",
        verbosity_levels,
        "Option to specify the level of verbosity.",
        "verbose",
        verbosity_level_docs);

    parser.add_option<double>(
        "max_time",
        "A limit in seconds on the computation time of the heuristic. "
        "If the limit is surpassed, the algorithm terminates, leaving the "
        "chosen partial_mas_method to compute a heuristic from the set of "
        "remaining factors.",
        "infinity",
        Bounds("0.0", "infinity"));
    parser.add_option<int>(
        "num_transitions_to_abort",
        "A limit on the number of transitions of any factor during the "
        "computation. Once this limit is reached, the algorithm terminates, "
        "leaving the chosen partial_mas_method to compute a heuristic from the "
        "set of remaining factors.",
        "infinity",
        Bounds("0", "infinity"));
    vector<string> partial_mas_method;
    vector<string> partial_mas_method_docs;
    partial_mas_method.push_back("none");
    partial_mas_method_docs.push_back(
        "none: attempt to compute a merge-and-shrink abstraction over all "
        "variables of the planning task. Do not set a finite value for any of"
        "the options max_time or num_transitions_to_abort");
    partial_mas_method.push_back("single");
    partial_mas_method_docs.push_back(
        "single: choose a single factor of the remaining factors to serve as"
        "the abstraction for the heuristic. The factor is chosen according to "
        "the factor scoring functions provided via factor_scoring_functions.");
    partial_mas_method.push_back("maximum");
    partial_mas_method_docs.push_back(
        "maximum: retain all remaining factors and compute the maximum "
        "heuristic over all these abstractions.");
    parser.add_enum_option(
        "partial_mas_method",
        partial_mas_method,
        "Method to determine the final heuristic given an early abortion, "
        "such as due to reaching the time or transitions limit.",
        "none",
        partial_mas_method_docs);
    parser.add_list_option<shared_ptr<FactorScoringFunction>>(
        "factor_scoring_functions",
        "The list of factor scoring functions used to compute scores for "
        "remaining factors if computing partial merge-and-shrink abstractions, "
        "i.e., if partial_mas_method != none.",
        options::OptionParser::NONE);

    Options opts = parser.parse();
    if (parser.help_mode()) {
        return nullptr;
    }

    MergeAndShrinkHeuristic::handle_shrink_limit_options_defaults(opts);

    if (parser.dry_run()) {
        double max_time = opts.get<double>("max_time");
        int num_transitions_to_abort = opts.get<int>("num_transitions_to_abort");
        PartialMASMethod partial_mas_method = static_cast<PartialMASMethod>(opts.get_enum("partial_mas_method"));
        if (partial_mas_method != PartialMASMethod::None
                && (max_time == numeric_limits<double>::infinity()
                    && num_transitions_to_abort == INF)) {
            cerr << "If using a partial merge-and-shrink method, you must "
                    "use a finite value for at least one of max_time and "
                    "num_transitions_to_abort. "
                 << endl;
            utils::exit_with(utils::ExitCode::INPUT_ERROR);
        }
        if (partial_mas_method == PartialMASMethod::None
            && (max_time < INF || num_transitions_to_abort < INF)) {
            cerr << "If using a finite value to any of max_time and "
                    "num_transitions_to_abort, you also must use a partial "
                    "merge-and-shrink method."
                 << endl;
            utils::exit_with(utils::ExitCode::INPUT_ERROR);
        }
        if (partial_mas_method == PartialMASMethod::Single
            && !opts.contains("factor_scoring_functions")) {
            cerr << "If using the partial merge-and-shrink method single, "
                    "you must specify a least one factor scoring function!"
                 << endl;
            utils::exit_with(utils::ExitCode::INPUT_ERROR);
        }
        return nullptr;
    } else {
        return new MergeAndShrinkHeuristic(opts);
    }
}

static Plugin<Heuristic> _plugin("merge_and_shrink", _parse);
}<|MERGE_RESOLUTION|>--- conflicted
+++ resolved
@@ -498,21 +498,13 @@
             task_proxy,
             compute_init_distances,
             compute_goal_distances,
-<<<<<<< HEAD
             verbosity,
             max_time,
             timer);
-    int unsolvable_index = prune_atomic(fts);
-    print_time(timer, "after computation of atomic transition systems");
-    cout << endl;
-
-=======
-            verbosity);
     if (verbosity >= Verbosity::NORMAL) {
         print_time(timer, "after computation of atomic transition systems");
     }
     int unsolvable_index = prune_fts(fts, timer);
->>>>>>> 3c791ded
     if (unsolvable_index != -1) {
         cout << "Atomic factor is unsolvable, stopping computation."
              << endl << endl;
@@ -541,25 +533,17 @@
     }
 
     int final_index = main_loop(fts, timer);
-<<<<<<< HEAD
     if (final_index == -2) {
-        // Terminated main loop early due to reaching the time or transitions limit.
+        // Main loop terminated early due to reaching the time or transition limit.
         finalize(fts);
     } else {
         /*
           Main loop terminated regularly and final_index points to the last
-          factor, or it points to an unsolvable factor.
+          factor, or it terminated early and final_index points to an unsolvable
+          factor. In both cases, we use this factor as the final abstraction.
         */
         finalize_factor(fts, final_index);
     }
-=======
-    /*
-      Main loop terminated regularly and final_index points to the last
-      factor, or it terminated early and final_index points to an unsolvable
-      factor. In both cases, we use this factor as the final abstraction.
-    */
-    finalize_factor(fts, final_index);
->>>>>>> 3c791ded
 }
 
 int MergeAndShrinkHeuristic::compute_heuristic(const GlobalState &global_state) {

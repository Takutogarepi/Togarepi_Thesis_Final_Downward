#ifndef MERGE_AND_SHRINK_DISTANCES_H
#define MERGE_AND_SHRINK_DISTANCES_H

<<<<<<< HEAD
#include "types.h"

=======
#include <forward_list>
>>>>>>> 90f70f16
#include <vector>


namespace MergeAndShrink {
class TransitionSystem;

/*
  TODO: Possible interface improvements for this class:

  - Get rid of please_let_me_mess_with_... methods.
  - Rather than have compute_distances() return a vector<bool>,
    store it inside as an attribute (just like init_distances and
    goal_distances).
  - Check TODOs in implementation file.

  (Many of these would need performance tests, as distance computation
  can be one of the bottlenecks in our code.)

  TODO: Possible performance improvements:
  - Make the interface more fine-grained, so that it becomes possible
    to only compute the things that we actually want to use. For
    example, in many configurations we do not really care about g
    values (although we might still want to prune unreachable
    states... we might want to make this configurable).
  - Get rid of the vector<bool> of prunable states; this can be
    deduced from init_distances and goal_distances anyway. Not clear
    which of these options would be better.
  - We currently try to keep the distance information after shrinking
    (going quite far to avoid recomputation; see the caller of the
    please_let_me_mess_with_... methods). Does this really serve a
    purpose? *After* shrinking, why are we interested in the distances
    in the first place? The main point of the distances is to inform
    the shrink strategies. (OK, I guess some merge strategies care
    about them, too -- but should *all* merge strategies pay for that?
    And if these merge strategies only care about h values, which we
    usually preserve, wouldn't it be better to invalidate g values
    then?)
*/

class TransitionSystem;

class Distances {
    static const int DISTANCE_UNKNOWN = -1;

    const TransitionSystem &transition_system;

    std::vector<int> init_distances;
    std::vector<int> goal_distances;

    int max_f;
    int max_g;
    int max_h;

    void clear_distances();
    int get_num_states() const;
    bool is_unit_cost() const;

    void compute_init_distances_unit_cost();
    void compute_goal_distances_unit_cost();
    void compute_init_distances_general_cost();
    void compute_goal_distances_general_cost();
public:
    explicit Distances(const TransitionSystem &transition_system);
    ~Distances();

    bool are_distances_computed() const;
    std::vector<bool> compute_distances();

    /*
      Update distances according to the given abstraction.
      Returns true iff the abstraction was f-preserving.

      It is OK for the abstraction to drop states, but then all
      dropped states must be unreachable or irrelevant. (Otherwise,
      the method might fail to detect that the distance information is
      out of date.)
    */
    bool apply_abstraction(
        const StateEquivalenceRelation &state_equivalence_relation);

    int get_max_f() const { // used by shrink_fh
        return max_f;
    }
    int get_max_g() const { // unused
        return max_g;
    }
    int get_max_h() const { // used by shrink strategies
        return max_h;
    }
    int get_init_distance(int state) const { // used by shrink_fh
        return init_distances[state];
    }
    int get_goal_distance(int state) const { // used by shrink strategies and merge_dfp
        return goal_distances[state];
    }
    void dump() const;
};
}

#endif<|MERGE_RESOLUTION|>--- conflicted
+++ resolved
@@ -1,17 +1,10 @@
 #ifndef MERGE_AND_SHRINK_DISTANCES_H
 #define MERGE_AND_SHRINK_DISTANCES_H
 
-<<<<<<< HEAD
 #include "types.h"
 
-=======
-#include <forward_list>
->>>>>>> 90f70f16
 #include <vector>
 
-
-namespace MergeAndShrink {
-class TransitionSystem;
 
 /*
   TODO: Possible interface improvements for this class:
@@ -46,6 +39,7 @@
     then?)
 */
 
+namespace MergeAndShrink {
 class TransitionSystem;
 
 class Distances {

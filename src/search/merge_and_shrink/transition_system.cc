#include "transition_system.h"

#include "labels.h"
#include "shrink_fh.h"

#include "../global_operator.h"
#include "../globals.h"
#include "../priority_queue.h"
#include "../timer.h"
#include "../utilities.h"

#include <algorithm>
#include <cassert>
#include <cstdlib>
#include <cstring>
#include <deque>
#include <functional>
#include <iostream>
#include <fstream>
#include <limits>
#include <set>
#include <string>
#include <sstream>
#include <unordered_map>

using namespace std;

/* Implementation note: Transitions are grouped by thei label groups,
 not by source state or any such thing. Such a grouping is beneficial
 for fast generation of products because we can iterate label group by
 label group, and it also allows applying transition system mappings very
 efficiently.

 We rarely need to be able to efficiently query the successors of a
 given state; actually, only the distance computation requires that,
 and it simply generates such a graph representation of the
 transitions itself. Various experiments have shown that maintaining
 a graph representation permanently for the benefit of distance
 computation is not worth the overhead.
 */

const int INF = numeric_limits<int>::max();


const int TransitionSystem::PRUNED_STATE;
const int TransitionSystem::DISTANCE_UNKNOWN;


TransitionSystem::TransitionSystem(Labels *labels_)
    : labels(labels_),
      transitions_by_group_index(g_operators.empty() ? 0 : g_operators.size() * 2 - 1),
      cost_by_group_index(g_operators.empty() ? 0 : g_operators.size() * 2 - 1, INF),
      label_to_positions(g_operators.empty() ? 0 : g_operators.size() * 2 - 1),
      num_labels(labels->get_size()),
      peak_memory(0) {
    clear_distances();
}

TransitionSystem::~TransitionSystem() {
}

bool TransitionSystem::is_valid() const {
    return are_distances_computed()
           && are_transitions_sorted_unique()
           && is_label_reduced();
}

void TransitionSystem::clear_distances() {
    max_f = DISTANCE_UNKNOWN;
    max_g = DISTANCE_UNKNOWN;
    max_h = DISTANCE_UNKNOWN;
    init_distances.clear();
    goal_distances.clear();
}

void TransitionSystem::discard_states(const vector<bool> &to_be_pruned_states) {
    assert(static_cast<int>(to_be_pruned_states.size()) == num_states);
    vector<forward_list<AbstractStateRef> > equivalence_relation;
    equivalence_relation.reserve(num_states);
    for (int state = 0; state < num_states; ++state) {
        if (!to_be_pruned_states[state]) {
            forward_list<AbstractStateRef> group;
            group.push_front(state);
            equivalence_relation.push_back(group);
        }
    }
    apply_abstraction(equivalence_relation);
}

bool TransitionSystem::are_distances_computed() const {
    if (max_h == DISTANCE_UNKNOWN) {
        assert(max_f == DISTANCE_UNKNOWN);
        assert(max_g == DISTANCE_UNKNOWN);
        assert(init_distances.empty());
        assert(goal_distances.empty());
        return false;
    }
    return true;
}

void TransitionSystem::compute_distances_and_prune() {
    /* This method computes the distances of abstract states from the
       abstract initial state ("abstract g") and from the abstract
       goal states ("abstract h"). It also prunes all states that are
       unreachable (abstract g is infinite) or irrelevant (abstact h
       is infinite).

       In addition to its main job of pruning state and setting
       init_distances and goal_distances, it also sets max_f, max_g
       and max_h.
    */

    cout << tag() << flush;
    assert(!are_distances_computed());
    assert(are_transitions_sorted_unique());
    assert(init_distances.empty() && goal_distances.empty());

    if (init_state == PRUNED_STATE) {
        cout << "init state was pruned, no distances to compute" << endl;
        // If init_state was pruned, then everything must have been pruned.
        assert(num_states == 0);
        max_f = max_g = max_h = INF;
        return;
    }

    bool is_unit_cost = true;
    for (int label_no = 0; label_no < labels->get_size(); ++label_no) {
        if (labels->is_current_label(label_no)) {
            if (labels->get_label_cost(label_no) != 1) {
                is_unit_cost = false;
                break;
            }
        }
    }

    init_distances.resize(num_states, INF);
    goal_distances.resize(num_states, INF);
    if (is_unit_cost) {
        cout << "computing distances using unit-cost algorithm" << endl;
        compute_init_distances_unit_cost();
        compute_goal_distances_unit_cost();
    } else {
        cout << "computing distances using general-cost algorithm" << endl;
        compute_init_distances_general_cost();
        compute_goal_distances_general_cost();
    }

    max_f = 0;
    max_g = 0;
    max_h = 0;

    int unreachable_count = 0, irrelevant_count = 0;
    vector<bool> to_be_pruned_states(num_states, false);
    for (int i = 0; i < num_states; ++i) {
        int g = init_distances[i];
        int h = goal_distances[i];
        // States that are both unreachable and irrelevant are counted
        // as unreachable, not irrelevant. (Doesn't really matter, of
        // course.)
        if (g == INF) {
            ++unreachable_count;
            to_be_pruned_states[i] = true;
        } else if (h == INF) {
            ++irrelevant_count;
            to_be_pruned_states[i] = true;
        } else {
            max_f = max(max_f, g + h);
            max_g = max(max_g, g);
            max_h = max(max_h, h);
        }
    }
    if (unreachable_count || irrelevant_count) {
        cout << tag()
             << "unreachable: " << unreachable_count << " states, "
             << "irrelevant: " << irrelevant_count << " states" << endl;
        discard_states(to_be_pruned_states);
    }
    assert(are_distances_computed());
}

static void breadth_first_search(
    const vector<vector<int> > &graph, deque<int> &queue,
    vector<int> &distances) {
    while (!queue.empty()) {
        int state = queue.front();
        queue.pop_front();
        for (size_t i = 0; i < graph[state].size(); ++i) {
            int successor = graph[state][i];
            if (distances[successor] > distances[state] + 1) {
                distances[successor] = distances[state] + 1;
                queue.push_back(successor);
            }
        }
    }
}

void TransitionSystem::compute_init_distances_unit_cost() {
    vector<vector<AbstractStateRef> > forward_graph(num_states);
    for (LabelGroupConstIter group_it = grouped_labels.begin();
         group_it != grouped_labels.end(); ++group_it) {
        const vector<Transition> &transitions = get_const_transitions_for_group(*group_it);
        for (size_t j = 0; j < transitions.size(); ++j) {
            const Transition &trans = transitions[j];
            forward_graph[trans.src].push_back(trans.target);
        }
    }

    deque<AbstractStateRef> queue;
    for (AbstractStateRef state = 0; state < num_states; ++state) {
        if (state == init_state) {
            init_distances[state] = 0;
            queue.push_back(state);
        }
    }
    breadth_first_search(forward_graph, queue, init_distances);
}

void TransitionSystem::compute_goal_distances_unit_cost() {
    vector<vector<AbstractStateRef> > backward_graph(num_states);
    for (LabelGroupConstIter group_it = grouped_labels.begin();
         group_it != grouped_labels.end(); ++group_it) {
        const vector<Transition> &transitions = get_const_transitions_for_group(*group_it);
        for (size_t j = 0; j < transitions.size(); ++j) {
            const Transition &trans = transitions[j];
            backward_graph[trans.target].push_back(trans.src);
        }
    }

    deque<AbstractStateRef> queue;
    for (AbstractStateRef state = 0; state < num_states; ++state) {
        if (goal_states[state]) {
            goal_distances[state] = 0;
            queue.push_back(state);
        }
    }
    breadth_first_search(backward_graph, queue, goal_distances);
}

static void dijkstra_search(
    const vector<vector<pair<int, int> > > &graph,
    AdaptiveQueue<int> &queue,
    vector<int> &distances) {
    while (!queue.empty()) {
        pair<int, int> top_pair = queue.pop();
        int distance = top_pair.first;
        int state = top_pair.second;
        int state_distance = distances[state];
        assert(state_distance <= distance);
        if (state_distance < distance)
            continue;
        for (size_t i = 0; i < graph[state].size(); ++i) {
            const pair<int, int> &transition = graph[state][i];
            int successor = transition.first;
            int cost = transition.second;
            int successor_cost = state_distance + cost;
            if (distances[successor] > successor_cost) {
                distances[successor] = successor_cost;
                queue.push(successor_cost, successor);
            }
        }
    }
}

void TransitionSystem::compute_init_distances_general_cost() {
    vector<vector<pair<int, int> > > forward_graph(num_states);
    for (LabelGroupConstIter group_it = grouped_labels.begin();
         group_it != grouped_labels.end(); ++group_it) {
        const vector<Transition> &transitions = get_const_transitions_for_group(*group_it);
        int cost = get_cost_for_label_group(*group_it);
        for (size_t j = 0; j < transitions.size(); ++j) {
            const Transition &trans = transitions[j];
            forward_graph[trans.src].push_back(
                make_pair(trans.target, cost));
        }
    }

    // TODO: Reuse the same queue for multiple computations to save speed?
    //       Also see compute_goal_distances_general_cost.
    AdaptiveQueue<int> queue;
    for (AbstractStateRef state = 0; state < num_states; ++state) {
        if (state == init_state) {
            init_distances[state] = 0;
            queue.push(0, state);
        }
    }
    dijkstra_search(forward_graph, queue, init_distances);
}

void TransitionSystem::compute_goal_distances_general_cost() {
    vector<vector<pair<int, int> > > backward_graph(num_states);
    for (LabelGroupConstIter group_it = grouped_labels.begin();
         group_it != grouped_labels.end(); ++group_it) {
        const vector<Transition> &transitions = get_const_transitions_for_group(*group_it);
        int cost = get_cost_for_label_group(*group_it);
        for (size_t j = 0; j < transitions.size(); ++j) {
            const Transition &trans = transitions[j];
            backward_graph[trans.target].push_back(
                make_pair(trans.src, cost));
        }
    }

    // TODO: Reuse the same queue for multiple computations to save speed?
    //       Also see compute_init_distances_general_cost.
    AdaptiveQueue<int> queue;
    for (AbstractStateRef state = 0; state < num_states; ++state) {
        if (goal_states[state]) {
            goal_distances[state] = 0;
            queue.push(0, state);
        }
    }
    dijkstra_search(backward_graph, queue, goal_distances);
}

const vector<Transition> &TransitionSystem::get_const_transitions_for_label(int label_no) const {
    int transitions_index = get<0>(label_to_positions[label_no]);
    return transitions_by_group_index[transitions_index];
}

vector<Transition> &TransitionSystem::get_transitions_for_group(const list<int> &group) {
    return transitions_by_group_index[get_transitions_index_for_group(group)];
}

int TransitionSystem::get_transitions_index_for_group(const std::list<int> &group) const {
    assert(!group.empty());
    int any_label_no = group.front();
    int index = get<0>(label_to_positions[any_label_no]);
    assert(index != -1);
    return index;
}

void TransitionSystem::normalize_given_transitions(vector<Transition> &transitions) const {
    sort(transitions.begin(), transitions.end());
    transitions.erase(unique(transitions.begin(), transitions.end()), transitions.end());
}

bool TransitionSystem::are_transitions_sorted_unique() const {
    for (LabelGroupConstIter group_it = grouped_labels.begin();
         group_it != grouped_labels.end(); ++group_it) {
        const vector<Transition> &transitions = get_const_transitions_for_group(*group_it);
        if (!is_sorted_unique(transitions)) {
            return false;
        }
    }
    return true;
}

bool TransitionSystem::is_label_reduced() const {
    return num_labels == labels->get_size();
}

void TransitionSystem::compute_locally_equivalent_labels() {
    /*
      Compare every block of labels and transitions to all others and merge
      two blocks whenever the transitions are the same.
    */
    for (LabelGroupIter group1_it = grouped_labels.begin();
         group1_it != grouped_labels.end(); ++group1_it) {
        const vector<Transition> &trans1 = get_const_transitions_for_group(*group1_it);
        for (LabelGroupIter group2_it = group1_it;
             group2_it != grouped_labels.end(); ++group2_it) {
            if (group2_it == group1_it)
                continue;
            vector<Transition> &trans2 = get_transitions_for_group(*group2_it);
            if ((trans1.empty() && trans2.empty()) || trans1 == trans2) {
                for (LabelConstIter group2_label_it = group2_it->begin();
                     group2_label_it != group2_it->end(); ++group2_label_it) {
                    int other_label_no = *group2_label_it;
                    LabelIter label_it = group1_it->insert(group1_it->end(), other_label_no);
                    int group1_index = get_transitions_index_for_group(*group1_it);
                    label_to_positions[other_label_no] = make_tuple(group1_index, group1_it, label_it);
                    int other_label_cost = labels->get_label_cost(other_label_no);
                    if (other_label_cost < cost_by_group_index[group1_index]) {
                        cost_by_group_index[group1_index] = other_label_cost;
                    }
                }
                grouped_labels.erase(group2_it);
                --group2_it;
                vector<Transition>().swap(trans2);
            }
        }
    }
}

void TransitionSystem::build_atomic_transition_systems(vector<TransitionSystem *> &result,
                                                       Labels *labels,
                                                       OperatorCost cost_type) {
    assert(result.empty());
    cout << "Building atomic transition systems... " << endl;
    int var_count = g_variable_domain.size();

    // Step 1: Create the transition system objects without transitions.
    for (int var_no = 0; var_no < var_count; ++var_no)
        result.push_back(new AtomicTransitionSystem(labels, var_no));

    // Step 2: Add transitions.
    int op_count = g_operators.size();
    vector<vector<bool> > relevant_labels(result.size(), vector<bool>(op_count, false));
    for (int label_no = 0; label_no < op_count; ++label_no) {
        const GlobalOperator &op = g_operators[label_no];
        labels->add_label(get_adjusted_action_cost(op, cost_type));
        const vector<GlobalCondition> &preconditions = op.get_preconditions();
        const vector<GlobalEffect> &effects = op.get_effects();
        unordered_map<int, int> pre_val;
        vector<bool> has_effect_on_var(var_count, false);
        for (size_t i = 0; i < preconditions.size(); ++i)
            pre_val[preconditions[i].var] = preconditions[i].val;

        for (size_t i = 0; i < effects.size(); ++i) {
            int var = effects[i].var;
            has_effect_on_var[var] = true;
            int post_value = effects[i].val;
            TransitionSystem *ts = result[var];

            // Determine possible values that var can have when this
            // operator is applicable.
            int pre_value = -1;
<<<<<<< HEAD
            const auto pre_val_it = pre_val.find(var);
=======
            unordered_map<int, int>::const_iterator pre_val_it = pre_val.find(var);
>>>>>>> b4661c4d
            if (pre_val_it != pre_val.end())
                pre_value = pre_val_it->second;
            int pre_value_min, pre_value_max;
            if (pre_value == -1) {
                pre_value_min = 0;
                pre_value_max = g_variable_domain[var];
            } else {
                pre_value_min = pre_value;
                pre_value_max = pre_value + 1;
            }

            /*
              cond_effect_pre_value == x means that the effect has an
              effect condition "var == x".
              cond_effect_pre_value == -1 means no effect condition on var.
              has_other_effect_cond is true iff there exists an effect
              condition on a variable other than var.
            */
            const vector<GlobalCondition> &eff_cond = effects[i].conditions;
            int cond_effect_pre_value = -1;
            bool has_other_effect_cond = false;
            for (size_t j = 0; j < eff_cond.size(); ++j) {
                if (eff_cond[j].var == var) {
                    cond_effect_pre_value = eff_cond[j].val;
                } else {
                    has_other_effect_cond = true;
                }
            }

            // Handle transitions that occur when the effect triggers.
            for (int value = pre_value_min; value < pre_value_max; ++value) {
                /* Only add a transition if it is possible that the effect
                   triggers. We can rule out that the effect triggers if it has
                   a condition on var and this condition is not satisfied. */
                if (cond_effect_pre_value == -1 || cond_effect_pre_value == value) {
                    Transition trans(value, post_value);
                    ts->transitions_by_group_index[label_no].push_back(trans);
                }
            }

            // Handle transitions that occur when the effect does not trigger.
            if (!eff_cond.empty()) {
                for (int value = pre_value_min; value < pre_value_max; ++value) {
                    /* Add self-loop if the effect might not trigger.
                       If the effect has a condition on another variable, then
                       it can fail to trigger no matter which value var has.
                       If it only has a condition on var, then the effect
                       fails to trigger if this condition is false. */
                    if (has_other_effect_cond || value != cond_effect_pre_value) {
                        Transition loop(value, value);
                        ts->transitions_by_group_index[label_no].push_back(loop);
                    }
                }
            }

            relevant_labels[var][label_no] = true;
        }
        for (size_t i = 0; i < preconditions.size(); ++i) {
            int var = preconditions[i].var;
            if (!has_effect_on_var[var]) {
                int value = preconditions[i].val;
                TransitionSystem *ts = result[var];
                Transition trans(value, value);
                ts->transitions_by_group_index[label_no].push_back(trans);
                relevant_labels[var][label_no] = true;
            }
        }
    }

    for (size_t i = 0; i < result.size(); ++i) {
        // Need to set the correct number of labels *after* generating them
        result[i]->num_labels = labels->get_size();

        /* Make all irrelevant labels explicit and create label_blocks.
           Also set the cost of every singleton label group. */
        for (int label_no = 0; label_no < result[i]->num_labels; ++label_no) {
            TransitionSystem *ts = result[i];
            if (!relevant_labels[i][label_no]) {
                for (int state = 0; state < ts->num_states; ++state) {
                    Transition loop(state, state);
                    ts->transitions_by_group_index[label_no].push_back(loop);
                }
            }
            ts->cost_by_group_index[label_no] = labels->get_label_cost(label_no);
        }
        result[i]->compute_locally_equivalent_labels();
        result[i]->compute_distances_and_prune();
        assert(result[i]->is_valid());
    }
}

void TransitionSystem::apply_abstraction(
    vector<forward_list<AbstractStateRef> > &collapsed_groups) {
    assert(is_valid());

    if (static_cast<int>(collapsed_groups.size()) == get_size()) {
        cout << tag() << "not applying abstraction (same number of states)" << endl;
        return;
    }

    cout << tag() << "applying abstraction (" << get_size()
         << " to " << collapsed_groups.size() << " states)" << endl;

    typedef forward_list<AbstractStateRef> Group;

    vector<int> abstraction_mapping(num_states, PRUNED_STATE);

    for (size_t group_no = 0; group_no < collapsed_groups.size(); ++group_no) {
        Group &group = collapsed_groups[group_no];
        for (Group::iterator pos = group.begin(); pos != group.end(); ++pos) {
            AbstractStateRef state = *pos;
            assert(abstraction_mapping[state] == PRUNED_STATE);
            abstraction_mapping[state] = group_no;
        }
    }

    int new_num_states = collapsed_groups.size();
    vector<int> new_init_distances(new_num_states, INF);
    vector<int> new_goal_distances(new_num_states, INF);
    vector<bool> new_goal_states(new_num_states, false);

    bool must_clear_distances = false;
    for (AbstractStateRef new_state = 0; new_state < new_num_states; ++new_state) {
        Group &group = collapsed_groups[new_state];
        assert(!group.empty());

        Group::iterator pos = group.begin();
        int &new_init_dist = new_init_distances[new_state];
        int &new_goal_dist = new_goal_distances[new_state];

        new_init_dist = init_distances[*pos];
        new_goal_dist = goal_distances[*pos];
        new_goal_states[new_state] = goal_states[*pos];

        ++pos;
        for (; pos != group.end(); ++pos) {
            if (init_distances[*pos] != new_init_dist) {
                must_clear_distances = true;
            }
            if (goal_distances[*pos] != new_goal_dist) {
                must_clear_distances = true;
            }
            if (goal_states[*pos])
                new_goal_states[new_state] = true;
        }
    }

    // Release memory.
    vector<int>().swap(init_distances);
    vector<int>().swap(goal_distances);
    vector<bool>().swap(goal_states);

    // Update all transitions. Locally equivalent labels remain locally equivalent.
    for (LabelGroupConstIter group_it = grouped_labels.begin();
         group_it != grouped_labels.end(); ++group_it) {
        vector<Transition> &transitions = get_transitions_for_group(*group_it);
        vector<Transition> new_transitions;
        for (size_t i = 0; i < transitions.size(); ++i) {
            const Transition &trans = transitions[i];
            int src = abstraction_mapping[trans.src];
            int target = abstraction_mapping[trans.target];
            if (src != PRUNED_STATE && target != PRUNED_STATE)
                new_transitions.push_back(Transition(src, target));
        }
        normalize_given_transitions(new_transitions);
        transitions.swap(new_transitions);
    }

    compute_locally_equivalent_labels();

    num_states = new_num_states;
    init_distances.swap(new_init_distances);
    goal_distances.swap(new_goal_distances);
    goal_states.swap(new_goal_states);
    init_state = abstraction_mapping[init_state];
    if (init_state == PRUNED_STATE)
        cout << tag() << "initial state pruned; task unsolvable" << endl;

    apply_abstraction_to_lookup_table(abstraction_mapping);

    if (must_clear_distances) {
        cout << tag() << "simplification was not f-preserving!" << endl;
        clear_distances();
    }

    if (must_clear_distances) {
        compute_distances_and_prune();
    }
    assert(is_valid());
}

void TransitionSystem::apply_label_reduction(const vector<pair<int, vector<int> > > &label_mapping,
                                             bool only_equivalent_labels) {
    assert(!is_label_reduced());
    assert(are_distances_computed());
    assert(are_transitions_sorted_unique());

    // Go over the mapping of reduced labels to new label one by one.
    vector<bool> group_affected(cost_by_group_index.size(), false);
    for (size_t i = 0; i < label_mapping.size(); ++i) {
        const vector<int> &old_label_nos = label_mapping[i].second;
        assert(old_label_nos.size() >= 2);
        int new_label_no = label_mapping[i].first;
        assert(new_label_no == num_labels);

        // Assert that all old labels are in the correct range
        for (size_t j = 0; j < old_label_nos.size(); ++j) {
            assert(old_label_nos[j] < num_labels);
        }

        if (only_equivalent_labels) {
            /*
              Here we handle those transitions systems for which we know that
              only locally equivalent labels are combined which means that
              the new label has the same transitions as the reduces ones.
            */

            /*
              Remove all existing labels from their list and remove the entry in
              label_to_group.
            */
            LabelGroupIter canonical_group_it = get<1>(label_to_positions[old_label_nos[0]]);
            int transitions_index = get_transitions_index_for_group(*canonical_group_it);
            for (size_t i = 0; i < old_label_nos.size(); ++i) {
                int label_no = old_label_nos[i];
                assert(get<1>(label_to_positions[label_no]) == canonical_group_it);
                LabelIter label_it = get<2>(label_to_positions[label_no]);
                canonical_group_it->erase(label_it);
                // Note: we cannot invalidate the tupel label_to_positions[label_no]
            }

            /*
              Add the new label to the list and add an entry to label_to_group.
            */
            LabelIter label_it = canonical_group_it->insert(canonical_group_it->end(), new_label_no);
            label_to_positions[new_label_no] = make_tuple(transitions_index, canonical_group_it, label_it);
        } else {
            /*
              Here we handle those label reductions for which not all
              reduced labels have necessarily been locally equivalent before.

              Note that we have to do this in a two-fold manner: first, we
              compute the new transitions from the old ones and delete the
              entries for both the reduced labels and their transitions. In
              a second iteration, we test for all new labels and their
              transitions if they are locally equivalent with others. If we
              did so for every "single" label mapping immediately, we would
              miss the case that new labels can be locally equivalent to each
              other. The alternative would be to perform a "full" computation
              of the computation of locally equivalent labels afterwards.
            */

            // collected_transitions collects all transitions from all old labels
            set<Transition> collected_transitions;
            for (size_t j = 0; j < old_label_nos.size(); ++j) {
                int old_label_no = old_label_nos[j];
                const vector<Transition> &old_transitions = get_const_transitions_for_label(old_label_no);
                collected_transitions.insert(old_transitions.begin(), old_transitions.end());
            }
            transitions_by_group_index[new_label_no].assign(collected_transitions.begin(), collected_transitions.end());

            /*
              Remove all existing labels from their group (and the group itself if
              it becomes empty). We store all groups from which we removed labels
              to recompute their cost later.
            */
            for (size_t i = 0; i < old_label_nos.size(); ++i) {
                int label_no = old_label_nos[i];
                int transitions_index;
                LabelGroupIter group_it;
                LabelIter label_it;
                tie(transitions_index, group_it, label_it) = label_to_positions[label_no];
                group_it->erase(label_it);
                // Note: we cannot invalidate the tupel label_to_positions[label_no]
                if (group_it->empty()) {
                    grouped_labels.erase(group_it);
                    vector<Transition>().swap(transitions_by_group_index[transitions_index]);
                } else {
                    group_affected[transitions_index] = true;
                }
            }
        }
        ++num_labels;
    }

    if (!only_equivalent_labels) {
        /*
          For every new label, find existing locally equivalent labels or add
          a new own list for it.
        */
        for (size_t i = 0; i < label_mapping.size(); ++i) {
            int new_label_no = label_mapping[i].first;
            int new_label_cost = labels->get_label_cost(new_label_no);
            const vector<Transition> &new_transitions = transitions_by_group_index[new_label_no];
            bool found_equivalent_labels = false;
            for (LabelGroupIter group_it = grouped_labels.begin();
                 group_it != grouped_labels.end(); ++group_it) {
                const vector<Transition> &other_transitions = get_const_transitions_for_group(*group_it);
                if ((new_transitions.empty() && other_transitions.empty())
                    || (new_transitions == other_transitions)) {
                    found_equivalent_labels = true;
                    int transitions_index = get_transitions_index_for_group(*group_it);
                    LabelIter label_it = group_it->insert(group_it->end(), new_label_no);
                    label_to_positions[new_label_no] = make_tuple(transitions_index, group_it, label_it);
                    vector<Transition>().swap(transitions_by_group_index[new_label_no]);
                    if (new_label_cost < cost_by_group_index[transitions_index]) {
                        cost_by_group_index[transitions_index] = new_label_cost;
                    }
                    break;
                }
            }
            if (!found_equivalent_labels) {
                LabelGroupIter group_it = grouped_labels.insert(grouped_labels.end(), list<int>());
                LabelIter label_it = group_it->insert(group_it->end(), new_label_no);
                label_to_positions[new_label_no] = make_tuple(new_label_no, group_it, label_it);
                cost_by_group_index[new_label_no] = new_label_cost;
            }
        }

        /*
          For every label groupd where we removed a label from, recompute
          the cost.
        */
        for (LabelGroupConstIter group_it = grouped_labels.begin();
             group_it != grouped_labels.end(); ++group_it) {
            int transitions_index = get_transitions_index_for_group(*group_it);
            if (group_affected[transitions_index]) {
                cost_by_group_index[transitions_index] = INF;
                for (LabelConstIter label_it = group_it->begin();
                     label_it != group_it->end(); ++label_it) {
                    int cost = labels->get_label_cost(*label_it);
                    if (cost < cost_by_group_index[transitions_index]) {
                        cost_by_group_index[transitions_index] = cost;
                    }
                }
            }
        }
    }

    assert(is_valid());
}

void TransitionSystem::release_memory() {
    list<list<int> >().swap(grouped_labels);
    vector<vector<Transition> >().swap(transitions_by_group_index);
    vector<tuple<int, LabelGroupIter, LabelIter> >().swap(label_to_positions);
}

const vector<Transition> &TransitionSystem::get_const_transitions_for_group(const list<int> &group) const {
    return transitions_by_group_index[get_transitions_index_for_group(group)];
}

int TransitionSystem::get_cost_for_label_group(const list<int> &group) const {
    return cost_by_group_index[get_transitions_index_for_group(group)];
}

string TransitionSystem::tag() const {
    string desc(description());
    desc[0] = toupper(desc[0]);
    return desc + ": ";
}

bool TransitionSystem::is_solvable() const {
    assert(are_distances_computed());
    return init_state != PRUNED_STATE;
}

int TransitionSystem::get_cost(const GlobalState &state) const {
    assert(are_distances_computed());
    int abs_state = get_abstract_state(state);
    if (abs_state == PRUNED_STATE)
        return -1;
    int cost = goal_distances[abs_state];
    assert(cost != INF);
    return cost;
}

int TransitionSystem::memory_estimate() const {
    int result = sizeof(TransitionSystem);
    result += sizeof(list<int>) * grouped_labels.size();
    result += sizeof(vector<Transition>) * transitions_by_group_index.capacity();
    for (LabelGroupConstIter group_it = grouped_labels.begin();
         group_it != grouped_labels.end(); ++group_it) {
        const list<int> &label_list = *group_it;
        result += sizeof(list<int>) * label_list.size();
        const vector<Transition> &transitions = get_const_transitions_for_group(label_list);
        result += sizeof(vector<Transition>) * transitions.capacity();
    }
    result += sizeof(vector<tuple<int, LabelGroupIter, LabelIter> >) * label_to_positions.capacity();
    result += sizeof(int) * init_distances.capacity();
    result += sizeof(int) * goal_distances.capacity();
    result += sizeof(bool) * goal_states.capacity();
    return result;
}

int TransitionSystem::total_transitions() const {
    int total = 0;
    for (LabelGroupConstIter group_it = grouped_labels.begin();
         group_it != grouped_labels.end(); ++group_it) {
        total += get_const_transitions_for_group(*group_it).size();
    }
    return total;
}

int TransitionSystem::unique_unlabeled_transitions() const {
    vector<Transition> unique_transitions;
    for (LabelGroupConstIter group_it = grouped_labels.begin();
         group_it != grouped_labels.end(); ++group_it) {
        const vector<Transition> &trans = get_const_transitions_for_group(*group_it);
        unique_transitions.insert(unique_transitions.end(), trans.begin(),
                                  trans.end());
    }
    ::sort(unique_transitions.begin(), unique_transitions.end());
    return unique(unique_transitions.begin(), unique_transitions.end())
           - unique_transitions.begin();
}

void TransitionSystem::statistics(bool include_expensive_statistics) const {
    int memory = memory_estimate();
    peak_memory = max(peak_memory, memory);
    cout << tag() << get_size() << " states, ";
    if (include_expensive_statistics)
        cout << unique_unlabeled_transitions();
    else
        cout << "???";
    cout << "/" << total_transitions() << " arcs, " << memory << " bytes"
         << endl;
    cout << tag();
    if (!are_distances_computed()) {
        cout << "distances not computed";
    } else if (is_solvable()) {
        cout << "init h=" << goal_distances[init_state] << ", max f=" << max_f
             << ", max g=" << max_g << ", max h=" << max_h;
    } else {
        cout << "transition system is unsolvable";
    }
    cout << " [t=" << g_timer << "]" << endl;
}

int TransitionSystem::get_peak_memory_estimate() const {
    return peak_memory;
}

void TransitionSystem::dump_dot_graph() const {
    assert(is_valid());
    cout << "digraph transition system";
    for (size_t i = 0; i < varset.size(); ++i)
        cout << "_" << varset[i];
    cout << " {" << endl;
    cout << "    node [shape = none] start;" << endl;
    for (int i = 0; i < num_states; ++i) {
        bool is_init = (i == init_state);
        bool is_goal = (goal_states[i] == true);
        cout << "    node [shape = " << (is_goal ? "doublecircle" : "circle")
             << "] node" << i << ";" << endl;
        if (is_init)
            cout << "    start -> node" << i << ";" << endl;
    }
    for (LabelGroupConstIter group_it = grouped_labels.begin();
         group_it != grouped_labels.end(); ++group_it) {
        const vector<Transition> &trans = get_const_transitions_for_group(*group_it);
        for (size_t i = 0; i < trans.size(); ++i) {
            int src = trans[i].src;
            int target = trans[i].target;
            cout << "    node" << src << " -> node" << target << " [labels = ";
            for (LabelConstIter label_it = group_it->begin();
                 label_it != group_it->end(); ++label_it) {
                if (label_it != group_it->begin())
                    cout << ",";
                cout << "l" << *label_it;
            }
            cout << "];" << endl;
        }
    }
    cout << "}" << endl;
}

void TransitionSystem::dump_labels_and_transitions() const {
    cout << tag() << "transitions" << endl;
    for (LabelGroupConstIter group_it = grouped_labels.begin();
         group_it != grouped_labels.end(); ++group_it) {
        cout << "labels: ";
        for (LabelConstIter label_it = group_it->begin();
             label_it != group_it->end(); ++label_it) {
            if (label_it != group_it->begin())
                cout << ",";
            cout << *label_it;
        }
        cout << endl;
        cout << "transitions: ";
        const vector<Transition> &trans = get_const_transitions_for_group(*group_it);
        for (size_t i = 0; i < trans.size(); ++i) {
            int src = trans[i].src;
            int target = trans[i].target;
            if (i != 0)
                cout << ",";
            cout << src << " -> " << target;
        }
        cout << endl;
        cout << "cost: " << get_cost_for_label_group(*group_it) << endl;
    }
}



AtomicTransitionSystem::AtomicTransitionSystem(Labels *labels, int variable_)
    : TransitionSystem(labels), variable(variable_) {
    varset.push_back(variable);
    /*
      This generates the states of the atomic transition system, but not the
      arcs: It is more efficient to generate all arcs of all atomic
      transition systems simultaneously.
     */
    int range = g_variable_domain[variable];

    int init_value = g_initial_state()[variable];
    int goal_value = -1;
    goal_relevant = false;
    for (size_t goal_no = 0; goal_no < g_goal.size(); ++goal_no) {
        if (g_goal[goal_no].first == variable) {
            goal_relevant = true;
            assert(goal_value == -1);
            goal_value = g_goal[goal_no].second;
        }
    }

    num_states = range;
    lookup_table.reserve(range);
    goal_states.resize(num_states, false);
    for (int value = 0; value < range; ++value) {
        if (value == goal_value || goal_value == -1) {
            goal_states[value] = true;
        }
        if (value == init_value)
            init_state = value;
        lookup_table.push_back(value);
    }

    /*
      Prepare grouped_labels data structure: add one single-element
      list for every operator.
    */
    for (int label_no = 0; label_no < static_cast<int>(g_operators.size()); ++label_no) {
        LabelGroupIter group_it = grouped_labels.insert(grouped_labels.end(), list<int>());
        LabelIter label_it = group_it->insert(group_it->end(), label_no);
        assert(*label_it == label_no);
        label_to_positions[label_no] = make_tuple(label_no, group_it, label_it);
    }
}

AtomicTransitionSystem::~AtomicTransitionSystem() {
}

void AtomicTransitionSystem::apply_abstraction_to_lookup_table(
    const vector<AbstractStateRef> &abstraction_mapping) {
    cout << tag() << "applying abstraction to lookup table" << endl;
    for (size_t i = 0; i < lookup_table.size(); ++i) {
        AbstractStateRef old_state = lookup_table[i];
        if (old_state != PRUNED_STATE)
            lookup_table[i] = abstraction_mapping[old_state];
    }
}

string AtomicTransitionSystem::description() const {
    ostringstream s;
    s << "atomic transition system #" << variable;
    return s.str();
}

AbstractStateRef AtomicTransitionSystem::get_abstract_state(const GlobalState &state) const {
    int value = state[variable];
    return lookup_table[value];
}

int AtomicTransitionSystem::memory_estimate() const {
    int result = TransitionSystem::memory_estimate();
    result += sizeof(AtomicTransitionSystem) - sizeof(TransitionSystem);
    result += sizeof(AbstractStateRef) * lookup_table.capacity();
    return result;
}



CompositeTransitionSystem::CompositeTransitionSystem(Labels *labels,
                                                     TransitionSystem *ts1,
                                                     TransitionSystem *ts2)
    : TransitionSystem(labels) {
    cout << "Merging " << ts1->description() << " and "
         << ts2->description() << endl;

    assert(ts1->is_solvable() && ts2->is_solvable());
    assert(ts1->is_valid() && ts2->is_valid());

    components[0] = ts1;
    components[1] = ts2;

    ::set_union(ts1->varset.begin(), ts1->varset.end(), ts2->varset.begin(),
                ts2->varset.end(), back_inserter(varset));

    int ts1_size = ts1->get_size();
    int ts2_size = ts2->get_size();
    num_states = ts1_size * ts2_size;
    goal_states.resize(num_states, false);
    goal_relevant = (ts1->goal_relevant || ts2->goal_relevant);

    lookup_table.resize(ts1->get_size(), vector<AbstractStateRef> (ts2->get_size()));
    for (int s1 = 0; s1 < ts1_size; ++s1) {
        for (int s2 = 0; s2 < ts2_size; ++s2) {
            int state = s1 * ts2_size + s2;
            lookup_table[s1][s2] = state;
            if (ts1->goal_states[s1] && ts2->goal_states[s2])
                goal_states[state] = true;
            if (s1 == ts1->init_state && s2 == ts2->init_state)
                init_state = state;
        }
    }

    /*
      We can compute the local equivalence relation of a composite T
      from the local equivalence relations of the two components T1 and T2:
      l and l' are locally equivalent in T iff:
      (A) they are local equivalent in T1 and in T2, or
      (B) they are both dead in T (e.g., this includes the case where
          l is dead in T1 only and l' is dead in T2 only, so they are not
          locally equivalent in either of the components).
    */
    int multiplier = ts2_size;
    vector<int> dead_labels;
    for (LabelGroupConstIter group1_it = ts1->grouped_labels.begin();
         group1_it != ts1->grouped_labels.end(); ++group1_it) {
        // Distribute the labels of this group among the "buckets"
        // corresponding to the groups of ts2.
        unordered_map<int, vector<int> > buckets;
        for (LabelConstIter label_it = group1_it->begin();
             label_it != group1_it->end(); ++label_it) {
            int label_no = *label_it;
            int group2_transitions_index = get<0>(ts2->label_to_positions[label_no]);
            buckets[group2_transitions_index].push_back(label_no);
        }
        // Now buckets contains all equivalence classes that are
        // refinements of group1.

        // Now create the new groups together with their transitions.;
        const vector<Transition> &transitions1 = ts1->get_const_transitions_for_group(*group1_it);
<<<<<<< HEAD
        vector<int> dead_labels;
        for (const auto &bucket : buckets) {
=======
        for (unordered_map<int, vector<int> >::iterator bucket_it = buckets.begin();
             bucket_it != buckets.end(); ++bucket_it) {
>>>>>>> b4661c4d
            const vector<Transition> &transitions2 =
                ts2->transitions_by_group_index[bucket.first];

            // Create the new transitions for this bucket
            vector<Transition> new_transitions;
            // TODO: test against overflow? pitfall: transitions could be empty!
            if (transitions1.size() * transitions2.size() > new_transitions.max_size())
                exit_with(EXIT_OUT_OF_MEMORY);
            new_transitions.reserve(transitions1.size() * transitions2.size());
            for (size_t i = 0; i < transitions1.size(); ++i) {
                int src1 = transitions1[i].src;
                int target1 = transitions1[i].target;
                for (size_t j = 0; j < transitions2.size(); ++j) {
                    int src2 = transitions2[j].src;
                    int target2 = transitions2[j].target;
                    int src = src1 * multiplier + src2;
                    int target = target1 * multiplier + target2;
                    new_transitions.push_back(Transition(src, target));
                }
            }

            // Create a new group if the transitions are not empty
            const vector<int> &new_labels = bucket.second;
            if (new_transitions.empty()) {
                dead_labels.insert(dead_labels.end(), new_labels.begin(), new_labels.end());
            } else {
                sort(new_transitions.begin(), new_transitions.end());
                assert(is_sorted_unique(new_transitions));
                LabelGroupIter group_it = grouped_labels.insert(grouped_labels.end(), list<int>());
                int new_transitions_index = new_labels[0];
                for (size_t i = 0; i < new_labels.size(); ++i) {
                    int label_no = new_labels[i];
                    int cost = labels->get_label_cost(label_no);
                    LabelIter label_it = group_it->insert(group_it->end(), label_no);
                    label_to_positions[label_no] = make_tuple(new_transitions_index, group_it, label_it);
                    if (cost < cost_by_group_index[new_transitions_index]) {
                        cost_by_group_index[new_transitions_index] = cost;
                    }
                }
                transitions_by_group_index[new_transitions_index].swap(new_transitions);
            }
        }
    }

    /*
      We collect all dead labels separately, because the bucket refining
      does not work in cases where there are at least two dead labels l1
      and l2 in the composite, where l1 was only a dead label in the first
      component and l2 was only a dead label in the second component.
      All dead labels should form one single label group.
    */
    if (!dead_labels.empty()) {
        LabelGroupIter group_it = grouped_labels.insert(grouped_labels.end(), list<int>());
        int new_transitions_index = dead_labels[0];
        for (size_t i = 0; i < dead_labels.size(); ++i) {
            int label_no = dead_labels[i];
            int cost = labels->get_label_cost(label_no);
            LabelIter label_it = group_it->insert(group_it->end(), label_no);
            label_to_positions[label_no] = make_tuple(new_transitions_index, group_it, label_it);
            if (cost < cost_by_group_index[new_transitions_index]) {
                cost_by_group_index[new_transitions_index] = cost;
            }
        }
    }

    assert(are_transitions_sorted_unique());
    compute_distances_and_prune();
    assert(is_valid());
}

CompositeTransitionSystem::~CompositeTransitionSystem() {
}

void CompositeTransitionSystem::apply_abstraction_to_lookup_table(
    const vector<AbstractStateRef> &abstraction_mapping) {
    cout << tag() << "applying abstraction to lookup table" << endl;
    for (int i = 0; i < components[0]->get_size(); ++i) {
        for (int j = 0; j < components[1]->get_size(); ++j) {
            AbstractStateRef old_state = lookup_table[i][j];
            if (old_state != PRUNED_STATE)
                lookup_table[i][j] = abstraction_mapping[old_state];
        }
    }
}

string CompositeTransitionSystem::description() const {
    ostringstream s;
    s << "transition system (" << varset.size() << "/"
      << g_variable_domain.size() << " vars)";
    return s.str();
}

AbstractStateRef CompositeTransitionSystem::get_abstract_state(const GlobalState &state) const {
    AbstractStateRef state1 = components[0]->get_abstract_state(state);
    AbstractStateRef state2 = components[1]->get_abstract_state(state);
    if (state1 == PRUNED_STATE || state2 == PRUNED_STATE)
        return PRUNED_STATE;
    return lookup_table[state1][state2];
}

int CompositeTransitionSystem::memory_estimate() const {
    int result = TransitionSystem::memory_estimate();
    result += sizeof(CompositeTransitionSystem) - sizeof(TransitionSystem);
    result += sizeof(vector<AbstractStateRef> ) * lookup_table.capacity();
    for (size_t i = 0; i < lookup_table.size(); ++i)
        result += sizeof(AbstractStateRef) * lookup_table[i].capacity();
    return result;
}<|MERGE_RESOLUTION|>--- conflicted
+++ resolved
@@ -414,11 +414,7 @@
             // Determine possible values that var can have when this
             // operator is applicable.
             int pre_value = -1;
-<<<<<<< HEAD
             const auto pre_val_it = pre_val.find(var);
-=======
-            unordered_map<int, int>::const_iterator pre_val_it = pre_val.find(var);
->>>>>>> b4661c4d
             if (pre_val_it != pre_val.end())
                 pre_value = pre_val_it->second;
             int pre_value_min, pre_value_max;
@@ -1063,13 +1059,7 @@
 
         // Now create the new groups together with their transitions.;
         const vector<Transition> &transitions1 = ts1->get_const_transitions_for_group(*group1_it);
-<<<<<<< HEAD
-        vector<int> dead_labels;
         for (const auto &bucket : buckets) {
-=======
-        for (unordered_map<int, vector<int> >::iterator bucket_it = buckets.begin();
-             bucket_it != buckets.end(); ++bucket_it) {
->>>>>>> b4661c4d
             const vector<Transition> &transitions2 =
                 ts2->transitions_by_group_index[bucket.first];
 

#include "transition_system.h"

#include "labels.h"
#include "shrink_fh.h"

#include "../global_operator.h"
#include "../globals.h"
#include "../priority_queue.h"
#include "../timer.h"
#include "../utilities.h"

#include <algorithm>
#include <cassert>
#include <cstdlib>
#include <cstring>
#include <deque>
#include <ext/hash_map>
#include <functional>
#include <iostream>
#include <fstream>
#include <limits>
#include <set>
#include <string>
#include <sstream>
#include <unordered_map>
using namespace std;
using namespace __gnu_cxx;

/* Implementation note: Transitions are grouped by thei label groups,
 not by source state or any such thing. Such a grouping is beneficial
 for fast generation of products because we can iterate label group by
 label group, and it also allows applying transition system mappings very
 efficiently.

 We rarely need to be able to efficiently query the successors of a
 given state; actually, only the distance computation requires that,
 and it simply generates such a graph representation of the
 transitions itself. Various experiments have shown that maintaining
 a graph representation permanently for the benefit of distance
 computation is not worth the overhead.
 */

const int INF = numeric_limits<int>::max();


const int TransitionSystem::PRUNED_STATE;
const int TransitionSystem::DISTANCE_UNKNOWN;


TransitionSystem::TransitionSystem(Labels *labels_)
    : labels(labels_),
      transitions_by_group_index(g_operators.empty() ? 0 : g_operators.size() * 2 - 1),
      cost_by_group_index(g_operators.empty() ? 0 : g_operators.size() * 2 - 1, INF),
      label_to_positions(g_operators.empty() ? 0 : g_operators.size() * 2 - 1),
      num_labels(labels->get_size()),
      peak_memory(0) {
    clear_distances();
}

TransitionSystem::~TransitionSystem() {
}

bool TransitionSystem::is_valid() const {
    return are_distances_computed()
           && are_transitions_sorted_unique()
           && is_label_reduced();
}

void TransitionSystem::clear_distances() {
    max_f = DISTANCE_UNKNOWN;
    max_g = DISTANCE_UNKNOWN;
    max_h = DISTANCE_UNKNOWN;
    init_distances.clear();
    goal_distances.clear();
}

void TransitionSystem::discard_states(const vector<bool> &to_be_pruned_states) {
    assert(static_cast<int>(to_be_pruned_states.size()) == num_states);
    vector<slist<AbstractStateRef> > equivalence_relation;
    equivalence_relation.reserve(num_states);
    for (int state = 0; state < num_states; ++state) {
        if (!to_be_pruned_states[state]) {
            slist<AbstractStateRef> group;
            group.push_front(state);
            equivalence_relation.push_back(group);
        }
    }
    apply_abstraction(equivalence_relation);
}

bool TransitionSystem::are_distances_computed() const {
    if (max_h == DISTANCE_UNKNOWN) {
        assert(max_f == DISTANCE_UNKNOWN);
        assert(max_g == DISTANCE_UNKNOWN);
        assert(init_distances.empty());
        assert(goal_distances.empty());
        return false;
    }
    return true;
}

void TransitionSystem::compute_distances_and_prune() {
    /* This method computes the distances of abstract states from the
       abstract initial state ("abstract g") and from the abstract
       goal states ("abstract h"). It also prunes all states that are
       unreachable (abstract g is infinite) or irrelevant (abstact h
       is infinite).

       In addition to its main job of pruning state and setting
       init_distances and goal_distances, it also sets max_f, max_g
       and max_h.
    */

    cout << tag() << flush;
    assert(!are_distances_computed());
    assert(are_transitions_sorted_unique());
    assert(init_distances.empty() && goal_distances.empty());

    if (init_state == PRUNED_STATE) {
        cout << "init state was pruned, no distances to compute" << endl;
        // If init_state was pruned, then everything must have been pruned.
        assert(num_states == 0);
        max_f = max_g = max_h = INF;
        return;
    }

    bool is_unit_cost = true;
    for (int label_no = 0; label_no < labels->get_size(); ++label_no) {
        if (labels->is_current_label(label_no)) {
            if (labels->get_label_cost(label_no) != 1) {
                is_unit_cost = false;
                break;
            }
        }
    }

    init_distances.resize(num_states, INF);
    goal_distances.resize(num_states, INF);
    if (is_unit_cost) {
        cout << "computing distances using unit-cost algorithm" << endl;
        compute_init_distances_unit_cost();
        compute_goal_distances_unit_cost();
    } else {
        cout << "computing distances using general-cost algorithm" << endl;
        compute_init_distances_general_cost();
        compute_goal_distances_general_cost();
    }

    max_f = 0;
    max_g = 0;
    max_h = 0;

    int unreachable_count = 0, irrelevant_count = 0;
    vector<bool> to_be_pruned_states(num_states, false);
    for (int i = 0; i < num_states; ++i) {
        int g = init_distances[i];
        int h = goal_distances[i];
        // States that are both unreachable and irrelevant are counted
        // as unreachable, not irrelevant. (Doesn't really matter, of
        // course.)
        if (g == INF) {
            ++unreachable_count;
            to_be_pruned_states[i] = true;
        } else if (h == INF) {
            ++irrelevant_count;
            to_be_pruned_states[i] = true;
        } else {
            max_f = max(max_f, g + h);
            max_g = max(max_g, g);
            max_h = max(max_h, h);
        }
    }
    if (unreachable_count || irrelevant_count) {
        cout << tag()
             << "unreachable: " << unreachable_count << " states, "
             << "irrelevant: " << irrelevant_count << " states" << endl;
        discard_states(to_be_pruned_states);
    }
    assert(are_distances_computed());
}

static void breadth_first_search(
    const vector<vector<int> > &graph, deque<int> &queue,
    vector<int> &distances) {
    while (!queue.empty()) {
        int state = queue.front();
        queue.pop_front();
        for (size_t i = 0; i < graph[state].size(); ++i) {
            int successor = graph[state][i];
            if (distances[successor] > distances[state] + 1) {
                distances[successor] = distances[state] + 1;
                queue.push_back(successor);
            }
        }
    }
}

void TransitionSystem::compute_init_distances_unit_cost() {
    vector<vector<AbstractStateRef> > forward_graph(num_states);
    for (LabelGroupConstIter group_it = grouped_labels.begin();
         group_it != grouped_labels.end(); ++group_it) {
        const vector<Transition> &transitions = get_const_transitions_for_group(*group_it);
        for (size_t j = 0; j < transitions.size(); ++j) {
            const Transition &trans = transitions[j];
            forward_graph[trans.src].push_back(trans.target);
        }
    }

    deque<AbstractStateRef> queue;
    for (AbstractStateRef state = 0; state < num_states; ++state) {
        if (state == init_state) {
            init_distances[state] = 0;
            queue.push_back(state);
        }
    }
    breadth_first_search(forward_graph, queue, init_distances);
}

void TransitionSystem::compute_goal_distances_unit_cost() {
    vector<vector<AbstractStateRef> > backward_graph(num_states);
    for (LabelGroupConstIter group_it = grouped_labels.begin();
         group_it != grouped_labels.end(); ++group_it) {
        const vector<Transition> &transitions = get_const_transitions_for_group(*group_it);
        for (size_t j = 0; j < transitions.size(); ++j) {
            const Transition &trans = transitions[j];
            backward_graph[trans.target].push_back(trans.src);
        }
    }

    deque<AbstractStateRef> queue;
    for (AbstractStateRef state = 0; state < num_states; ++state) {
        if (goal_states[state]) {
            goal_distances[state] = 0;
            queue.push_back(state);
        }
    }
    breadth_first_search(backward_graph, queue, goal_distances);
}

static void dijkstra_search(
    const vector<vector<pair<int, int> > > &graph,
    AdaptiveQueue<int> &queue,
    vector<int> &distances) {
    while (!queue.empty()) {
        pair<int, int> top_pair = queue.pop();
        int distance = top_pair.first;
        int state = top_pair.second;
        int state_distance = distances[state];
        assert(state_distance <= distance);
        if (state_distance < distance)
            continue;
        for (size_t i = 0; i < graph[state].size(); ++i) {
            const pair<int, int> &transition = graph[state][i];
            int successor = transition.first;
            int cost = transition.second;
            int successor_cost = state_distance + cost;
            if (distances[successor] > successor_cost) {
                distances[successor] = successor_cost;
                queue.push(successor_cost, successor);
            }
        }
    }
}

void TransitionSystem::compute_init_distances_general_cost() {
    vector<vector<pair<int, int> > > forward_graph(num_states);
    for (LabelGroupConstIter group_it = grouped_labels.begin();
         group_it != grouped_labels.end(); ++group_it) {
        const vector<Transition> &transitions = get_const_transitions_for_group(*group_it);
        int cost = get_cost_for_label_group(*group_it);
        for (size_t j = 0; j < transitions.size(); ++j) {
            const Transition &trans = transitions[j];
            forward_graph[trans.src].push_back(
                make_pair(trans.target, cost));
        }
    }

    // TODO: Reuse the same queue for multiple computations to save speed?
    //       Also see compute_goal_distances_general_cost.
    AdaptiveQueue<int> queue;
    for (AbstractStateRef state = 0; state < num_states; ++state) {
        if (state == init_state) {
            init_distances[state] = 0;
            queue.push(0, state);
        }
    }
    dijkstra_search(forward_graph, queue, init_distances);
}

void TransitionSystem::compute_goal_distances_general_cost() {
    vector<vector<pair<int, int> > > backward_graph(num_states);
    for (LabelGroupConstIter group_it = grouped_labels.begin();
         group_it != grouped_labels.end(); ++group_it) {
        const vector<Transition> &transitions = get_const_transitions_for_group(*group_it);
        int cost = get_cost_for_label_group(*group_it);
        for (size_t j = 0; j < transitions.size(); ++j) {
            const Transition &trans = transitions[j];
            backward_graph[trans.target].push_back(
                make_pair(trans.src, cost));
        }
    }

    // TODO: Reuse the same queue for multiple computations to save speed?
    //       Also see compute_init_distances_general_cost.
    AdaptiveQueue<int> queue;
    for (AbstractStateRef state = 0; state < num_states; ++state) {
        if (goal_states[state]) {
            goal_distances[state] = 0;
            queue.push(0, state);
        }
    }
    dijkstra_search(backward_graph, queue, goal_distances);
}

const vector<Transition> &TransitionSystem::get_const_transitions_for_label(int label_no) const {
    int transitions_index = get<0>(label_to_positions[label_no]);
    return transitions_by_group_index[transitions_index];
}

vector<Transition> &TransitionSystem::get_transitions_for_group(const list<int> &group) {
    return transitions_by_group_index[get_transitions_index_for_group(group)];
}

int TransitionSystem::get_transitions_index_for_group(const std::list<int> &group) const {
    assert(!group.empty());
    int any_label_no = group.front();
    int index = get<0>(label_to_positions[any_label_no]);
    assert(index != -1);
    return index;
}

void TransitionSystem::normalize_given_transitions(vector<Transition> &transitions) const {
    sort(transitions.begin(), transitions.end());
    transitions.erase(unique(transitions.begin(), transitions.end()), transitions.end());
}

bool TransitionSystem::are_transitions_sorted_unique() const {
    for (LabelGroupConstIter group_it = grouped_labels.begin();
         group_it != grouped_labels.end(); ++group_it) {
        const vector<Transition> &transitions = get_const_transitions_for_group(*group_it);
        if (!is_sorted_unique(transitions)) {
            return false;
        }
    }
    return true;
}

bool TransitionSystem::is_label_reduced() const {
    return num_labels == labels->get_size();
}

void TransitionSystem::compute_locally_equivalent_labels() {
    /*
      Compare every block of labels and transitions to all others and merge
      two blocks whenever the transitions are the same.
    */
    for (LabelGroupIter group1_it = grouped_labels.begin();
         group1_it != grouped_labels.end(); ++group1_it) {
        const vector<Transition> &trans1 = get_const_transitions_for_group(*group1_it);
        for (LabelGroupIter group2_it = group1_it;
             group2_it != grouped_labels.end(); ++group2_it) {
            if (group2_it == group1_it)
                continue;
            vector<Transition> &trans2 = get_transitions_for_group(*group2_it);
            if ((trans1.empty() && trans2.empty()) || trans1 == trans2) {
                for (LabelConstIter group2_label_it = group2_it->begin();
                     group2_label_it != group2_it->end(); ++group2_label_it) {
                    int other_label_no = *group2_label_it;
                    LabelIter label_it = group1_it->insert(group1_it->end(), other_label_no);
                    int group1_index = get_transitions_index_for_group(*group1_it);
                    label_to_positions[other_label_no] = make_tuple(group1_index, group1_it, label_it);
                    int other_label_cost = labels->get_label_cost(other_label_no);
                    if (other_label_cost < cost_by_group_index[group1_index]) {
                        cost_by_group_index[group1_index] = other_label_cost;
                    }
                }
                grouped_labels.erase(group2_it);
                --group2_it;
                vector<Transition>().swap(trans2);
            }
        }
    }
}

void TransitionSystem::build_atomic_transition_systems(vector<TransitionSystem *> &result,
                                                       Labels *labels,
                                                       OperatorCost cost_type) {
    assert(result.empty());
    cout << "Building atomic transition systems... " << endl;
    int var_count = g_variable_domain.size();

    // Step 1: Create the transition system objects without transitions.
    for (int var_no = 0; var_no < var_count; ++var_no)
        result.push_back(new AtomicTransitionSystem(labels, var_no));

    // Step 2: Add transitions.
    int op_count = g_operators.size();
    vector<vector<bool> > relevant_labels(result.size(), vector<bool>(op_count, false));
    for (int label_no = 0; label_no < op_count; ++label_no) {
        const GlobalOperator &op = g_operators[label_no];
        labels->add_label(get_adjusted_action_cost(op, cost_type));
        const vector<GlobalCondition> &preconditions = op.get_preconditions();
        const vector<GlobalEffect> &effects = op.get_effects();
        hash_map<int, int> pre_val;
        vector<bool> has_effect_on_var(var_count, false);
        for (size_t i = 0; i < preconditions.size(); ++i)
            pre_val[preconditions[i].var] = preconditions[i].val;

        for (size_t i = 0; i < effects.size(); ++i) {
            int var = effects[i].var;
            has_effect_on_var[var] = true;
            int post_value = effects[i].val;
            TransitionSystem *ts = result[var];

            // Determine possible values that var can have when this
            // operator is applicable.
            int pre_value = -1;
            hash_map<int, int>::const_iterator pre_val_it = pre_val.find(var);
            if (pre_val_it != pre_val.end())
                pre_value = pre_val_it->second;
            int pre_value_min, pre_value_max;
            if (pre_value == -1) {
                pre_value_min = 0;
                pre_value_max = g_variable_domain[var];
            } else {
                pre_value_min = pre_value;
                pre_value_max = pre_value + 1;
            }

            /*
              cond_effect_pre_value == x means that the effect has an
              effect condition "var == x".
              cond_effect_pre_value == -1 means no effect condition on var.
              has_other_effect_cond is true iff there exists an effect
              condition on a variable other than var.
            */
            const vector<GlobalCondition> &eff_cond = effects[i].conditions;
            int cond_effect_pre_value = -1;
            bool has_other_effect_cond = false;
            for (size_t j = 0; j < eff_cond.size(); ++j) {
                if (eff_cond[j].var == var) {
                    cond_effect_pre_value = eff_cond[j].val;
                } else {
                    has_other_effect_cond = true;
                }
            }

            // Handle transitions that occur when the effect triggers.
            for (int value = pre_value_min; value < pre_value_max; ++value) {
                /* Only add a transition if it is possible that the effect
                   triggers. We can rule out that the effect triggers if it has
                   a condition on var and this condition is not satisfied. */
                if (cond_effect_pre_value == -1 || cond_effect_pre_value == value) {
                    Transition trans(value, post_value);
                    ts->transitions_by_group_index[label_no].push_back(trans);
                }
            }

            // Handle transitions that occur when the effect does not trigger.
            if (!eff_cond.empty()) {
                for (int value = pre_value_min; value < pre_value_max; ++value) {
                    /* Add self-loop if the effect might not trigger.
                       If the effect has a condition on another variable, then
                       it can fail to trigger no matter which value var has.
                       If it only has a condition on var, then the effect
                       fails to trigger if this condition is false. */
                    if (has_other_effect_cond || value != cond_effect_pre_value) {
                        Transition loop(value, value);
                        ts->transitions_by_group_index[label_no].push_back(loop);
                    }
                }
            }

            relevant_labels[var][label_no] = true;
        }
        for (size_t i = 0; i < preconditions.size(); ++i) {
            int var = preconditions[i].var;
            if (!has_effect_on_var[var]) {
                int value = preconditions[i].val;
                TransitionSystem *ts = result[var];
                Transition trans(value, value);
                ts->transitions_by_group_index[label_no].push_back(trans);
                relevant_labels[var][label_no] = true;
            }
        }
    }

    for (size_t i = 0; i < result.size(); ++i) {
        // Need to set the correct number of labels *after* generating them
        result[i]->num_labels = labels->get_size();

        /* Make all irrelevant labels explicit and create label_blocks.
           Also set the cost of every singleton label group. */
        for (int label_no = 0; label_no < result[i]->num_labels; ++label_no) {
            TransitionSystem *ts = result[i];
            if (!relevant_labels[i][label_no]) {
                for (int state = 0; state < ts->num_states; ++state) {
                    Transition loop(state, state);
                    ts->transitions_by_group_index[label_no].push_back(loop);
                }
            }
            ts->cost_by_group_index[label_no] = labels->get_label_cost(label_no);
        }
        result[i]->compute_locally_equivalent_labels();
        result[i]->compute_distances_and_prune();
        assert(result[i]->is_valid());
    }
}

void TransitionSystem::apply_abstraction(
    vector<slist<AbstractStateRef> > &collapsed_groups) {
    assert(is_valid());

    if (static_cast<int>(collapsed_groups.size()) == get_size()) {
        cout << tag() << "not applying abstraction (same number of states)" << endl;
        return;
    }

    cout << tag() << "applying abstraction (" << get_size()
         << " to " << collapsed_groups.size() << " states)" << endl;

    typedef slist<AbstractStateRef> Group;

    vector<int> abstraction_mapping(num_states, PRUNED_STATE);

    for (size_t group_no = 0; group_no < collapsed_groups.size(); ++group_no) {
        Group &group = collapsed_groups[group_no];
        for (Group::iterator pos = group.begin(); pos != group.end(); ++pos) {
            AbstractStateRef state = *pos;
            assert(abstraction_mapping[state] == PRUNED_STATE);
            abstraction_mapping[state] = group_no;
        }
    }

    int new_num_states = collapsed_groups.size();
    vector<int> new_init_distances(new_num_states, INF);
    vector<int> new_goal_distances(new_num_states, INF);
    vector<bool> new_goal_states(new_num_states, false);

    bool must_clear_distances = false;
    for (AbstractStateRef new_state = 0; new_state < new_num_states; ++new_state) {
        Group &group = collapsed_groups[new_state];
        assert(!group.empty());

        Group::iterator pos = group.begin();
        int &new_init_dist = new_init_distances[new_state];
        int &new_goal_dist = new_goal_distances[new_state];

        new_init_dist = init_distances[*pos];
        new_goal_dist = goal_distances[*pos];
        new_goal_states[new_state] = goal_states[*pos];

        ++pos;
        for (; pos != group.end(); ++pos) {
            if (init_distances[*pos] != new_init_dist) {
                must_clear_distances = true;
            }
            if (goal_distances[*pos] != new_goal_dist) {
                must_clear_distances = true;
            }
            if (goal_states[*pos])
                new_goal_states[new_state] = true;
        }
    }

    // Release memory.
    vector<int>().swap(init_distances);
    vector<int>().swap(goal_distances);
    vector<bool>().swap(goal_states);

    // Update all transitions. Locally equivalent labels remain locally equivalent.
    for (LabelGroupConstIter group_it = grouped_labels.begin();
         group_it != grouped_labels.end(); ++group_it) {
        vector<Transition> &transitions = get_transitions_for_group(*group_it);
        vector<Transition> new_transitions;
        for (size_t i = 0; i < transitions.size(); ++i) {
            const Transition &trans = transitions[i];
            int src = abstraction_mapping[trans.src];
            int target = abstraction_mapping[trans.target];
            if (src != PRUNED_STATE && target != PRUNED_STATE)
                new_transitions.push_back(Transition(src, target));
        }
        normalize_given_transitions(new_transitions);
        transitions.swap(new_transitions);
    }

    compute_locally_equivalent_labels();

    num_states = new_num_states;
    init_distances.swap(new_init_distances);
    goal_distances.swap(new_goal_distances);
    goal_states.swap(new_goal_states);
    init_state = abstraction_mapping[init_state];
    if (init_state == PRUNED_STATE)
        cout << tag() << "initial state pruned; task unsolvable" << endl;

    apply_abstraction_to_lookup_table(abstraction_mapping);

    if (must_clear_distances) {
        cout << tag() << "simplification was not f-preserving!" << endl;
        clear_distances();
    }

    if (must_clear_distances) {
        compute_distances_and_prune();
    }
    assert(is_valid());
}

void TransitionSystem::apply_label_reduction(const vector<pair<int, vector<int> > > &label_mapping,
                                             bool only_equivalent_labels) {
    assert(!is_label_reduced());
    assert(are_distances_computed());
    assert(are_transitions_sorted_unique());

    // Go over the mapping of reduced labels to new label one by one.
    for (size_t i = 0; i < label_mapping.size(); ++i) {
        const vector<int> &old_label_nos = label_mapping[i].second;
        assert(old_label_nos.size() >= 2);
        int new_label_no = label_mapping[i].first;
        assert(new_label_no == num_labels);

        // Assert that all old labels are in the correct range
        for (size_t j = 0; j < old_label_nos.size(); ++j) {
            assert(old_label_nos[j] < num_labels);
        }

        if (only_equivalent_labels) {
            /*
              Here we handle those transitions systems for which we know that
              only locally equivalent labels are combined which means that
              the new label has the same transitions as the reduces ones.
            */

            /*
              Remove all existing labels from their list and remove the entry in
              label_to_group.
            */
            LabelGroupIter canonical_group_it = get<1>(label_to_positions[old_label_nos[0]]);
            int transitions_index = get_transitions_index_for_group(*canonical_group_it);
            for (size_t i = 0; i < old_label_nos.size(); ++i) {
                int label_no = old_label_nos[i];
                assert(get<1>(label_to_positions[label_no]) == canonical_group_it);
                LabelIter label_it = get<2>(label_to_positions[label_no]);
                canonical_group_it->erase(label_it);
                // Note: we cannot invalidate the tupel label_to_positions[label_no]
            }

            /*
              Add the new label to the list and add an entry to label_to_group.
            */
            LabelIter label_it = canonical_group_it->insert(canonical_group_it->end(), new_label_no);
            label_to_positions[new_label_no] = make_tuple(transitions_index, canonical_group_it, label_it);
        } else {
            /*
              Here we handle those label reductions for which not all
              reduced labels have necessarily been locally equivalent before.

              Note that we have to do this in a two-fold manner: first, we
              compute the new transitions from the old ones and delete the
              entries for both the reduced labels and their transitions. In
              a second iteration, we test for all new labels and their
              transitions if they are locally equivalent with others. If we
              did so for every "single" label mapping immediately, we would
              miss the case that new labels can be locally equivalent to each
              other. The alternative would be to perform a "full" computation
              of the computation of locally equivalent labels afterwards.
            */

            // collected_transitions collects all transitions from all old labels
            set<Transition> collected_transitions;
            for (size_t j = 0; j < old_label_nos.size(); ++j) {
                int old_label_no = old_label_nos[j];
                const vector<Transition> &old_transitions = get_const_transitions_for_label(old_label_no);
                collected_transitions.insert(old_transitions.begin(), old_transitions.end());
            }
            transitions_by_group_index[new_label_no].assign(collected_transitions.begin(), collected_transitions.end());

            /*
              Remove all existing labels from their group (and the group itself if
              it becomes empty) and update label_to_positions
            */
            for (size_t i = 0; i < old_label_nos.size(); ++i) {
                int label_no = old_label_nos[i];
                int transitions_index;
                LabelGroupIter group_it;
                LabelIter label_it;
                tie(transitions_index, group_it, label_it) = label_to_positions[label_no];
                group_it->erase(label_it);
                // Note: we cannot invalidate the tupel label_to_positions[label_no]
                if (group_it->empty()) {
                    grouped_labels.erase(group_it);
                    vector<Transition>().swap(transitions_by_group_index[transitions_index]);
                }
            }
        }
        ++num_labels;
    }

    if (!only_equivalent_labels) {
        /*
          For every new label, find existing locally equivalent labels or add
          a new own list for it.
        */
        for (size_t i = 0; i < label_mapping.size(); ++i) {
            int new_label_no = label_mapping[i].first;
            int new_label_cost = labels->get_label_cost(new_label_no);
            const vector<Transition> &new_transitions = transitions_by_group_index[new_label_no];
            bool found_equivalent_labels = false;
            for (LabelGroupIter group_it = grouped_labels.begin();
                 group_it != grouped_labels.end(); ++group_it) {
                const vector<Transition> &other_transitions = get_const_transitions_for_group(*group_it);
                if ((new_transitions.empty() && other_transitions.empty())
                    || (new_transitions == other_transitions)) {
                    found_equivalent_labels = true;
                    int transitions_index = get_transitions_index_for_group(*group_it);
                    LabelIter label_it = group_it->insert(group_it->end(), new_label_no);
                    label_to_positions[new_label_no] = make_tuple(transitions_index, group_it, label_it);
                    vector<Transition>().swap(transitions_by_group_index[new_label_no]);
                    if (new_label_cost < cost_by_group_index[transitions_index]) {
                        cost_by_group_index[transitions_index] = new_label_cost;
                    }
                    break;
                }
            }
            if (!found_equivalent_labels) {
                LabelGroupIter group_it = grouped_labels.insert(grouped_labels.end(), list<int>());
                LabelIter label_it = group_it->insert(group_it->end(), new_label_no);
                label_to_positions[new_label_no] = make_tuple(new_label_no, group_it, label_it);
                cost_by_group_index[new_label_no] = new_label_cost;
            }
        }
    }

    assert(is_valid());
}

void TransitionSystem::release_memory() {
    list<list<int> >().swap(grouped_labels);
    vector<vector<Transition> >().swap(transitions_by_group_index);
    vector<tuple<int, LabelGroupIter, LabelIter> >().swap(label_to_positions);
}

const vector<Transition> &TransitionSystem::get_const_transitions_for_group(const list<int> &group) const {
    return transitions_by_group_index[get_transitions_index_for_group(group)];
}

int TransitionSystem::get_cost_for_label_group(const list<int> &group) const {
    return cost_by_group_index[get_transitions_index_for_group(group)];
}

string TransitionSystem::tag() const {
    string desc(description());
    desc[0] = toupper(desc[0]);
    return desc + ": ";
}

bool TransitionSystem::is_solvable() const {
    assert(are_distances_computed());
    return init_state != PRUNED_STATE;
}

int TransitionSystem::get_cost(const GlobalState &state) const {
    assert(are_distances_computed());
    int abs_state = get_abstract_state(state);
    if (abs_state == PRUNED_STATE)
        return -1;
    int cost = goal_distances[abs_state];
    assert(cost != INF);
    return cost;
}

int TransitionSystem::memory_estimate() const {
    int result = sizeof(TransitionSystem);
    result += sizeof(list<int>) * grouped_labels.size();
    result += sizeof(vector<Transition>) * transitions_by_group_index.capacity();
    for (LabelGroupConstIter group_it = grouped_labels.begin();
         group_it != grouped_labels.end(); ++group_it) {
        const list<int> &label_list = *group_it;
        result += sizeof(list<int>) * label_list.size();
        const vector<Transition> &transitions = get_const_transitions_for_group(label_list);
        result += sizeof(vector<Transition>) * transitions.capacity();
    }
    result += sizeof(vector<tuple<int, LabelGroupIter, LabelIter> >) * label_to_positions.capacity();
    result += sizeof(int) * init_distances.capacity();
    result += sizeof(int) * goal_distances.capacity();
    result += sizeof(bool) * goal_states.capacity();
    return result;
}

int TransitionSystem::total_transitions() const {
    int total = 0;
    for (LabelGroupConstIter group_it = grouped_labels.begin();
         group_it != grouped_labels.end(); ++group_it) {
        total += get_const_transitions_for_group(*group_it).size();
    }
    return total;
}

int TransitionSystem::unique_unlabeled_transitions() const {
    vector<Transition> unique_transitions;
    for (LabelGroupConstIter group_it = grouped_labels.begin();
         group_it != grouped_labels.end(); ++group_it) {
        const vector<Transition> &trans = get_const_transitions_for_group(*group_it);
        unique_transitions.insert(unique_transitions.end(), trans.begin(),
                                  trans.end());
    }
    ::sort(unique_transitions.begin(), unique_transitions.end());
    return unique(unique_transitions.begin(), unique_transitions.end())
           - unique_transitions.begin();
}

void TransitionSystem::statistics(bool include_expensive_statistics) const {
    int memory = memory_estimate();
    peak_memory = max(peak_memory, memory);
    cout << tag() << get_size() << " states, ";
    if (include_expensive_statistics)
        cout << unique_unlabeled_transitions();
    else
        cout << "???";
    cout << "/" << total_transitions() << " arcs, " << memory << " bytes"
         << endl;
    cout << tag();
    if (!are_distances_computed()) {
        cout << "distances not computed";
    } else if (is_solvable()) {
        cout << "init h=" << goal_distances[init_state] << ", max f=" << max_f
             << ", max g=" << max_g << ", max h=" << max_h;
    } else {
        cout << "transition system is unsolvable";
    }
    cout << " [t=" << g_timer << "]" << endl;
}

int TransitionSystem::get_peak_memory_estimate() const {
    return peak_memory;
}

void TransitionSystem::dump_dot_graph() const {
    assert(is_valid());
    cout << "digraph transition system";
    for (size_t i = 0; i < varset.size(); ++i)
        cout << "_" << varset[i];
    cout << " {" << endl;
    cout << "    node [shape = none] start;" << endl;
    for (int i = 0; i < num_states; ++i) {
        bool is_init = (i == init_state);
        bool is_goal = (goal_states[i] == true);
        cout << "    node [shape = " << (is_goal ? "doublecircle" : "circle")
             << "] node" << i << ";" << endl;
        if (is_init)
            cout << "    start -> node" << i << ";" << endl;
    }
    for (LabelGroupConstIter group_it = grouped_labels.begin();
         group_it != grouped_labels.end(); ++group_it) {
        const vector<Transition> &trans = get_const_transitions_for_group(*group_it);
        for (size_t i = 0; i < trans.size(); ++i) {
            int src = trans[i].src;
            int target = trans[i].target;
            cout << "    node" << src << " -> node" << target << " [labels = ";
            for (LabelConstIter label_it = group_it->begin();
                 label_it != group_it->end(); ++label_it) {
                if (label_it != group_it->begin())
                    cout << ",";
                cout << "l" << *label_it;
            }
            cout << "];" << endl;
        }
    }
    cout << "}" << endl;
}

void TransitionSystem::dump_labels_and_transitions() const {
    cout << tag() << "transitions" << endl;
    for (LabelGroupConstIter group_it = grouped_labels.begin();
         group_it != grouped_labels.end(); ++group_it) {
        cout << "labels: ";
        for (LabelConstIter label_it = group_it->begin();
             label_it != group_it->end(); ++label_it) {
            if (label_it != group_it->begin())
                cout << ",";
            cout << *label_it;
        }
        cout << endl;
        cout << "transitions: ";
        const vector<Transition> &trans = get_const_transitions_for_group(*group_it);
        for (size_t i = 0; i < trans.size(); ++i) {
            int src = trans[i].src;
            int target = trans[i].target;
            if (i != 0)
                cout << ",";
            cout << src << " -> " << target;
        }
        cout << endl;
        cout << "cost: " << get_cost_for_label_group(*group_it) << endl;
    }
}



AtomicTransitionSystem::AtomicTransitionSystem(Labels *labels, int variable_)
    : TransitionSystem(labels), variable(variable_) {
    varset.push_back(variable);
    /*
      This generates the states of the atomic transition system, but not the
      arcs: It is more efficient to generate all arcs of all atomic
      transition systems simultaneously.
     */
    int range = g_variable_domain[variable];

    int init_value = g_initial_state()[variable];
    int goal_value = -1;
    goal_relevant = false;
    for (size_t goal_no = 0; goal_no < g_goal.size(); ++goal_no) {
        if (g_goal[goal_no].first == variable) {
            goal_relevant = true;
            assert(goal_value == -1);
            goal_value = g_goal[goal_no].second;
        }
    }

    num_states = range;
    lookup_table.reserve(range);
    goal_states.resize(num_states, false);
    for (int value = 0; value < range; ++value) {
        if (value == goal_value || goal_value == -1) {
            goal_states[value] = true;
        }
        if (value == init_value)
            init_state = value;
        lookup_table.push_back(value);
    }

    /*
      Prepare grouped_labels data structure: add one single-element
      list for every operator.
    */
    for (int label_no = 0; label_no < static_cast<int>(g_operators.size()); ++label_no) {
        LabelGroupIter group_it = grouped_labels.insert(grouped_labels.end(), list<int>());
        LabelIter label_it = group_it->insert(group_it->end(), label_no);
        assert(*label_it == label_no);
        label_to_positions[label_no] = make_tuple(label_no, group_it, label_it);
    }
}

AtomicTransitionSystem::~AtomicTransitionSystem() {
}

void AtomicTransitionSystem::apply_abstraction_to_lookup_table(
    const vector<AbstractStateRef> &abstraction_mapping) {
    cout << tag() << "applying abstraction to lookup table" << endl;
    for (size_t i = 0; i < lookup_table.size(); ++i) {
        AbstractStateRef old_state = lookup_table[i];
        if (old_state != PRUNED_STATE)
            lookup_table[i] = abstraction_mapping[old_state];
    }
}

string AtomicTransitionSystem::description() const {
    ostringstream s;
    s << "atomic transition system #" << variable;
    return s.str();
}

AbstractStateRef AtomicTransitionSystem::get_abstract_state(const GlobalState &state) const {
    int value = state[variable];
    return lookup_table[value];
}

int AtomicTransitionSystem::memory_estimate() const {
    int result = TransitionSystem::memory_estimate();
    result += sizeof(AtomicTransitionSystem) - sizeof(TransitionSystem);
    result += sizeof(AbstractStateRef) * lookup_table.capacity();
    return result;
}



CompositeTransitionSystem::CompositeTransitionSystem(Labels *labels,
                                                     TransitionSystem *ts1,
                                                     TransitionSystem *ts2)
    : TransitionSystem(labels) {
    cout << "Merging " << ts1->description() << " and "
         << ts2->description() << endl;

    assert(ts1->is_solvable() && ts2->is_solvable());
    assert(ts1->is_valid() && ts2->is_valid());

    components[0] = ts1;
    components[1] = ts2;

    ::set_union(ts1->varset.begin(), ts1->varset.end(), ts2->varset.begin(),
                ts2->varset.end(), back_inserter(varset));

    int ts1_size = ts1->get_size();
    int ts2_size = ts2->get_size();
    num_states = ts1_size * ts2_size;
    goal_states.resize(num_states, false);
    goal_relevant = (ts1->goal_relevant || ts2->goal_relevant);

    lookup_table.resize(ts1->get_size(), vector<AbstractStateRef> (ts2->get_size()));
    for (int s1 = 0; s1 < ts1_size; ++s1) {
        for (int s2 = 0; s2 < ts2_size; ++s2) {
            int state = s1 * ts2_size + s2;
            lookup_table[s1][s2] = state;
            if (ts1->goal_states[s1] && ts2->goal_states[s2])
                goal_states[state] = true;
            if (s1 == ts1->init_state && s2 == ts2->init_state)
                init_state = state;
        }
    }

    /*
      We can compute the local equivalence relation of a composite T
      from the local equivalence relations of the two components T1 and T2:
      l and l' are locally equivalent in T iff:
      (A) they are local equivalent in T1 and in T2, or
      (B) they are both dead in T (e.g., this includes the case where
          l is dead in T1 only and l' is dead in T2 only, so they are not
          locally equivalent in either of the components).

      Currently we only group labels together that have the same cost.
    */
    int multiplier = ts2_size;
    vector<int> dead_labels;
    for (LabelGroupConstIter group1_it = ts1->grouped_labels.begin();
         group1_it != ts1->grouped_labels.end(); ++group1_it) {
        // Distribute the labels of this group among the "buckets"
        // corresponding to the groups of ts2.
        unordered_map<int, vector<int> > buckets;
        for (LabelConstIter label_it = group1_it->begin();
             label_it != group1_it->end(); ++label_it) {
            int label_no = *label_it;
            int group2_transitions_index = get<0>(ts2->label_to_positions[label_no]);
            buckets[group2_transitions_index].push_back(label_no);
        }
        // Now buckets contains all equivalence classes that are
        // refinements of group1.

        // Now create the new groups together with their transitions.;
        const vector<Transition> &transitions1 = ts1->get_const_transitions_for_group(*group1_it);
        for (unordered_map<int, vector<int> >::iterator bucket_it = buckets.begin();
             bucket_it != buckets.end(); ++bucket_it) {
            const vector<Transition> &transitions2 =
                ts2->transitions_by_group_index[bucket_it->first];

            // Create the new transitions for this bucket
            vector<Transition> new_transitions;
            // TODO: test against overflow? pitfall: transitions could be empty!
            if (transitions1.size() * transitions2.size() > new_transitions.max_size())
                exit_with(EXIT_OUT_OF_MEMORY);
            new_transitions.reserve(transitions1.size() * transitions2.size());
            for (size_t i = 0; i < transitions1.size(); ++i) {
                int src1 = transitions1[i].src;
                int target1 = transitions1[i].target;
                for (size_t j = 0; j < transitions2.size(); ++j) {
                    int src2 = transitions2[j].src;
                    int target2 = transitions2[j].target;
                    int src = src1 * multiplier + src2;
                    int target = target1 * multiplier + target2;
                    new_transitions.push_back(Transition(src, target));
                }
            }

            // Create a new group if the transitions are not empty
            const vector<int> &new_labels = bucket_it->second;
            if (new_transitions.empty()) {
                dead_labels.insert(dead_labels.end(), new_labels.begin(), new_labels.end());
            } else {
                sort(new_transitions.begin(), new_transitions.end());
                assert(is_sorted_unique(new_transitions));
                LabelGroupIter group_it = grouped_labels.insert(grouped_labels.end(), list<int>());
                int new_transitions_index = new_labels[0];
                for (size_t i = 0; i < new_labels.size(); ++i) {
                    int label_no = new_labels[i];
                    int cost = labels->get_label_cost(label_no);
                    LabelIter label_it = group_it->insert(group_it->end(), label_no);
                    label_to_positions[label_no] = make_tuple(new_transitions_index, group_it, label_it);
                    if (cost < cost_by_group_index[new_transitions_index]) {
                        cost_by_group_index[new_transitions_index] = cost;
                    }
                }
                transitions_by_group_index[new_transitions_index].swap(new_transitions);
            }
        }
    }

    /*
      We collect all dead labels separately, because the bucket refining
      does not work in cases where there is at least two dead labels l1
      and l2 in the composite, where l1 was only a dead label in the first
      component and l2 was only a dead label in the second component.

      Here, we go over the set of dead labels and split them according
      to their cost.
    */
    if (!dead_labels.empty()) {
        for (vector<int>::iterator dead_label_it = dead_labels.begin();
             dead_label_it != dead_labels.end(); ++dead_label_it) {
            int label_no = *dead_label_it;
            LabelGroupIter group_it = grouped_labels.insert(grouped_labels.end(), list<int>());
<<<<<<< HEAD
            LabelIter label_it = group_it->insert(group_it->end(), label_no);
            label_to_positions[label_no] = make_tuple(label_no, group_it, label_it);
            int label_cost = labels->get_label_cost(label_no);
            for (vector<int>::iterator other_label_it = dead_label_it;
                 other_label_it != dead_labels.end(); ++other_label_it) {
                if (other_label_it == dead_label_it)
                    continue;
                int other_label_no = *other_label_it;
                if (labels->get_label_cost(other_label_no) == label_cost) {
                    LabelIter label_it = group_it->insert(group_it->end(), other_label_no);
                    label_to_positions[other_label_no] = make_tuple(label_no, group_it, label_it);
                    dead_labels.erase(other_label_it);
                    --other_label_it;
=======
            int new_transitions_index = dead_labels[0];
            for (size_t i = 0; i < dead_labels.size(); ++i) {
                int label_no = dead_labels[i];
                int cost = labels->get_label_cost(label_no);
                LabelIter label_it = group_it->insert(group_it->end(), label_no);
                label_to_positions[label_no] = make_tuple(new_transitions_index, group_it, label_it);
                if (cost < cost_by_group_index[new_transitions_index]) {
                    cost_by_group_index[new_transitions_index] = cost;
>>>>>>> a69aebcc
                }
            }
        }
    }

    assert(are_transitions_sorted_unique());
    compute_distances_and_prune();
    assert(is_valid());
}

CompositeTransitionSystem::~CompositeTransitionSystem() {
}

void CompositeTransitionSystem::apply_abstraction_to_lookup_table(
    const vector<AbstractStateRef> &abstraction_mapping) {
    cout << tag() << "applying abstraction to lookup table" << endl;
    for (int i = 0; i < components[0]->get_size(); ++i) {
        for (int j = 0; j < components[1]->get_size(); ++j) {
            AbstractStateRef old_state = lookup_table[i][j];
            if (old_state != PRUNED_STATE)
                lookup_table[i][j] = abstraction_mapping[old_state];
        }
    }
}

string CompositeTransitionSystem::description() const {
    ostringstream s;
    s << "transition system (" << varset.size() << "/"
      << g_variable_domain.size() << " vars)";
    return s.str();
}

AbstractStateRef CompositeTransitionSystem::get_abstract_state(const GlobalState &state) const {
    AbstractStateRef state1 = components[0]->get_abstract_state(state);
    AbstractStateRef state2 = components[1]->get_abstract_state(state);
    if (state1 == PRUNED_STATE || state2 == PRUNED_STATE)
        return PRUNED_STATE;
    return lookup_table[state1][state2];
}

int CompositeTransitionSystem::memory_estimate() const {
    int result = TransitionSystem::memory_estimate();
    result += sizeof(CompositeTransitionSystem) - sizeof(TransitionSystem);
    result += sizeof(vector<AbstractStateRef> ) * lookup_table.capacity();
    for (size_t i = 0; i < lookup_table.size(); ++i)
        result += sizeof(AbstractStateRef) * lookup_table[i].capacity();
    return result;
}<|MERGE_RESOLUTION|>--- conflicted
+++ resolved
@@ -1018,8 +1018,6 @@
       (B) they are both dead in T (e.g., this includes the case where
           l is dead in T1 only and l' is dead in T2 only, so they are not
           locally equivalent in either of the components).
-
-      Currently we only group labels together that have the same cost.
     */
     int multiplier = ts2_size;
     vector<int> dead_labels;
@@ -1087,43 +1085,21 @@
 
     /*
       We collect all dead labels separately, because the bucket refining
-      does not work in cases where there is at least two dead labels l1
+      does not work in cases where there are at least two dead labels l1
       and l2 in the composite, where l1 was only a dead label in the first
       component and l2 was only a dead label in the second component.
-
-      Here, we go over the set of dead labels and split them according
-      to their cost.
+      All dead labels should form one single label group.
     */
     if (!dead_labels.empty()) {
-        for (vector<int>::iterator dead_label_it = dead_labels.begin();
-             dead_label_it != dead_labels.end(); ++dead_label_it) {
-            int label_no = *dead_label_it;
-            LabelGroupIter group_it = grouped_labels.insert(grouped_labels.end(), list<int>());
-<<<<<<< HEAD
+        LabelGroupIter group_it = grouped_labels.insert(grouped_labels.end(), list<int>());
+        int new_transitions_index = dead_labels[0];
+        for (size_t i = 0; i < dead_labels.size(); ++i) {
+            int label_no = dead_labels[i];
+            int cost = labels->get_label_cost(label_no);
             LabelIter label_it = group_it->insert(group_it->end(), label_no);
-            label_to_positions[label_no] = make_tuple(label_no, group_it, label_it);
-            int label_cost = labels->get_label_cost(label_no);
-            for (vector<int>::iterator other_label_it = dead_label_it;
-                 other_label_it != dead_labels.end(); ++other_label_it) {
-                if (other_label_it == dead_label_it)
-                    continue;
-                int other_label_no = *other_label_it;
-                if (labels->get_label_cost(other_label_no) == label_cost) {
-                    LabelIter label_it = group_it->insert(group_it->end(), other_label_no);
-                    label_to_positions[other_label_no] = make_tuple(label_no, group_it, label_it);
-                    dead_labels.erase(other_label_it);
-                    --other_label_it;
-=======
-            int new_transitions_index = dead_labels[0];
-            for (size_t i = 0; i < dead_labels.size(); ++i) {
-                int label_no = dead_labels[i];
-                int cost = labels->get_label_cost(label_no);
-                LabelIter label_it = group_it->insert(group_it->end(), label_no);
-                label_to_positions[label_no] = make_tuple(new_transitions_index, group_it, label_it);
-                if (cost < cost_by_group_index[new_transitions_index]) {
-                    cost_by_group_index[new_transitions_index] = cost;
->>>>>>> a69aebcc
-                }
+            label_to_positions[label_no] = make_tuple(new_transitions_index, group_it, label_it);
+            if (cost < cost_by_group_index[new_transitions_index]) {
+                cost_by_group_index[new_transitions_index] = cost;
             }
         }
     }

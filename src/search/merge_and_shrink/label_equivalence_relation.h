#ifndef MERGE_AND_SHRINK_LABEL_EQUIVALENCE_RELATION_H
#define MERGE_AND_SHRINK_LABEL_EQUIVALENCE_RELATION_H

#include "types.h"

#include <list>
#include <vector>


namespace MergeAndShrink {
class Labels;

<<<<<<< HEAD
typedef std::list<int>::iterator LabelIter;
=======
using LabelIter = std::list<int>::iterator;
using LabelConstIter = std::list<int>::const_iterator;
>>>>>>> 90f70f16

class LabelGroup {
    /*
      A label group contains a set of locally equivalent labels, possibly of
      different cost, and stores the minimum cost of all labels of the group.
    */
    std::list<int> labels;
    int cost;
public:
    LabelGroup() : cost(INF) {
    }
    void set_cost(int cost_) {
        cost = cost_;
    }
    LabelIter insert(int label) {
        return labels.insert(labels.end(), label);
    }
    void erase(LabelIter pos) {
        labels.erase(pos);
    }
    void clear() {
        labels.clear();
    }
    LabelIter begin() {
        return labels.begin();
    }
    LabelConstIter begin() const {
        return labels.begin();
    }
    LabelIter end() {
        return labels.end();
    }
    LabelConstIter end() const {
        return labels.end();
    }
    bool empty() const {
        return labels.empty();
    }
    int size() const {
        return labels.size();
    }
    int get_cost() const {
        return cost;
    }
};

class LabelEquivalenceRelation {
    /*
      There should only be one instance of Labels at runtime. It is created
      and managed by FactoredTransitionSystem.
    */
    const Labels &labels;

    /*
      NOTE: it is somewhat dangerous to use lists inside vectors and storing
      iterators to these lists, because whenever the vector needs to be
      resized, these iterators may become invalid. In the constructor, we
      make sure to reserve enough memory so reallocation is never needed.
    */
    std::vector<LabelGroup> grouped_labels;
    // maps each label to its group's id and its iterator within the group.
    std::vector<std::pair<int, LabelIter>> label_to_positions;

    void add_label_to_group(int group_id, int label_no);
public:
    explicit LabelEquivalenceRelation(const Labels &labels);
    virtual ~LabelEquivalenceRelation() = default;

    void recompute_group_cost();
    void replace_labels_by_label(
        const std::vector<int> &old_label_nos, int new_label_no);
    void move_group_into_group(int from_group_id, int to_group_id);
    bool erase(int label_no);
    int add_label_group(const std::vector<int> &new_labels);
    int get_group_id(int label_no) const {
        return label_to_positions[label_no].first;
    }
    int get_size() const {
        return grouped_labels.size();
    }
    const LabelGroup &get_group(int group_id) const {
        return grouped_labels.at(group_id);
    }
};
}

#endif<|MERGE_RESOLUTION|>--- conflicted
+++ resolved
@@ -10,12 +10,7 @@
 namespace MergeAndShrink {
 class Labels;
 
-<<<<<<< HEAD
 typedef std::list<int>::iterator LabelIter;
-=======
-using LabelIter = std::list<int>::iterator;
-using LabelConstIter = std::list<int>::const_iterator;
->>>>>>> 90f70f16
 
 class LabelGroup {
     /*

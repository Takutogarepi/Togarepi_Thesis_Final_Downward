--- conflicted
+++ resolved
@@ -10,11 +10,7 @@
 
 class GlobalOperator;
 class Heuristic;
-<<<<<<< HEAD
-class Options;
 class PruningMethod;
-=======
->>>>>>> 7a3b5177
 class ScalarEvaluator;
 
 namespace options {

--- conflicted
+++ resolved
@@ -45,48 +45,28 @@
 
     // some helper methods
     int check_tuple_in_tuple(const tuple &tup, const tuple &big_tuple);
-<<<<<<< HEAD
     void state_to_tuple(const GlobalState &state, tuple &t) {
-        for (int i = 0; i < g_variable_domain.size(); i++)
+        for (size_t i = 0; i < g_variable_domain.size(); ++i)
             t.push_back(make_pair(i, state[i]));
     }
 
     int get_operator_pre_value(const GlobalOperator &op, int var) {
-        for (int i = 0; i < op.get_preconditions().size(); ++i) {
-=======
-    void state_to_tuple(const State &state, tuple &t) {
-        for (size_t i = 0; i < g_variable_domain.size(); ++i)
-            t.push_back(make_pair(i, state[i]));
-    }
-
-    int get_operator_pre_value(const Operator &op, int var) {
         for (size_t i = 0; i < op.get_preconditions().size(); ++i) {
->>>>>>> e298f909
             if (op.get_preconditions()[i].var == var)
                 return op.get_preconditions()[i].val;
         }
         return -1;
     }
 
-<<<<<<< HEAD
     void get_operator_pre(const GlobalOperator &op, tuple &t) {
-        for (int i = 0; i < op.get_preconditions().size(); ++i)
-=======
-    void get_operator_pre(const Operator &op, tuple &t) {
         for (size_t i = 0; i < op.get_preconditions().size(); ++i)
->>>>>>> e298f909
             t.push_back(make_pair(op.get_preconditions()[i].var, op.get_preconditions()[i].val));
 
         sort(t.begin(), t.end());
     }
 
-<<<<<<< HEAD
     void get_operator_eff(const GlobalOperator &op, tuple &t) {
-        for (int i = 0; i < op.get_effects().size(); ++i)
-=======
-    void get_operator_eff(const Operator &op, tuple &t) {
         for (size_t i = 0; i < op.get_effects().size(); ++i)
->>>>>>> e298f909
             t.push_back(make_pair(op.get_effects()[i].var, op.get_effects()[i].val));
 
         sort(t.begin(), t.end());
@@ -104,13 +84,8 @@
         return false;
     }
 
-<<<<<<< HEAD
     bool is_effect_of(const GlobalOperator &op, int var) {
-        for (int j = 0; j < op.get_effects().size(); ++j) {
-=======
-    bool is_effect_of(const Operator &op, int var) {
         for (size_t j = 0; j < op.get_effects().size(); ++j) {
->>>>>>> e298f909
             if (op.get_effects()[j].var == var) {
                 return true;
             }
@@ -118,13 +93,8 @@
         return false;
     }
 
-<<<<<<< HEAD
     bool contradict_effect_of(const GlobalOperator &op, int var, int val) {
-        for (int j = 0; j < op.get_effects().size(); ++j) {
-=======
-    bool contradict_effect_of(const Operator &op, int var, int val) {
         for (size_t j = 0; j < op.get_effects().size(); ++j) {
->>>>>>> e298f909
             if (op.get_effects()[j].var == var && op.get_effects()[j].val != val) {
                 return true;
             }

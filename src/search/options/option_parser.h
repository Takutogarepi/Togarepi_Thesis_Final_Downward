--- conflicted
+++ resolved
@@ -23,16 +23,13 @@
 class OptionParser {
     Options opts;
     const ParseTree parse_tree;
-<<<<<<< HEAD
     /*
       Cannot be const in the current design. The plugin factory methods insert
       PluginInfo structs into the registry when they are called. This could
       be improved later.
     */
     Registry &registry;
-=======
     const Predefinitions &predefinitions;
->>>>>>> be9a363b
     const bool dry_run_;
     const bool help_mode_;
 
@@ -47,19 +44,12 @@
 
 
 public:
-<<<<<<< HEAD
-    OptionParser(const ParseTree &parse_tree, Registry &registry, bool dry_run,
-                 bool help_mode = false);
-    OptionParser(const std::string &config, Registry &registry, bool dry_run,
-                 bool help_mode = false);
-=======
-    OptionParser(const ParseTree &parse_tree,
-                 const Predefinitions &predefinitions,
-                 bool dry_run, bool help_mode = false);
-    OptionParser(const std::string &config,
-                 const Predefinitions &predefinitions,
-                 bool dry_run, bool help_mode = false);
->>>>>>> be9a363b
+    OptionParser(const ParseTree &parse_tree, Registry &registry,
+		 const Predefinitions &predefinitions,
+		 bool dry_run, bool help_mode = false);
+    OptionParser(const std::string &config, Registry &registry,
+		 const Predefinitions &predefinitions,
+		 bool dry_run, bool help_mode = false);
     ~OptionParser() = default;
     OptionParser(const OptionParser &other) = delete;
     OptionParser &operator=(const OptionParser &other) = delete;
@@ -111,11 +101,8 @@
     Options parse();
 
     const ParseTree *get_parse_tree();
-<<<<<<< HEAD
     Registry &get_registry();
-=======
     const Predefinitions &get_predefinitions() const;
->>>>>>> be9a363b
     const std::string &get_root_value() const;
 
     bool dry_run() const;
@@ -252,11 +239,8 @@
          tree_it != end_of_roots_children(*parser.get_parse_tree());
          ++tree_it) {
         OptionParser subparser(subtree(*parser.get_parse_tree(), tree_it),
-<<<<<<< HEAD
-                               parser.get_registry(), parser.dry_run());
-=======
-                               parser.get_predefinitions(), parser.dry_run());
->>>>>>> be9a363b
+                               parser.get_registry(), parser.get_predefinitions(),
+			       parser.dry_run());
         results.push_back(TokenParser<T>::parse(subparser));
     }
     return results;
@@ -327,15 +311,10 @@
     }
     std::unique_ptr<OptionParser> subparser =
         use_default ?
-<<<<<<< HEAD
-        utils::make_unique_ptr<OptionParser>(default_value, registry, dry_run()) :
-        utils::make_unique_ptr<OptionParser>(subtree(parse_tree, arg), registry, dry_run());
-=======
-        utils::make_unique_ptr<OptionParser>(default_value,
-                                             predefinitions, dry_run()) :
-        utils::make_unique_ptr<OptionParser>(subtree(parse_tree, arg),
-                                             predefinitions, dry_run());
->>>>>>> be9a363b
+        utils::make_unique_ptr<OptionParser>(default_value, registry, 
+         				     predefinitions, dry_run()) :
+        utils::make_unique_ptr<OptionParser>(subtree(parse_tree, arg), registry,
+					     predefinitions, dry_run());
     T result = TokenParser<T>::parse(*subparser);
     check_bounds<T>(key, result, bounds);
     opts.set<T>(key, result);

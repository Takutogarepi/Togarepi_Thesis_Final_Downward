--- conflicted
+++ resolved
@@ -17,11 +17,8 @@
 // See comment in constructor of Plugin in plugin.h.
 using DocFactory = std::function<void (OptionParser &)>;
 using PluginTypeNameGetter = std::function<std::string(const Registry &registry)>;
-<<<<<<< HEAD
 using PredefinitionFunctional = std::function<void (const std::string &, Registry &, Predefinitions &, bool)>;
 using PredefinitionConfig = std::pair<std::vector<std::string>, PredefinitionFunctional>;
-=======
->>>>>>> 2775fd87
 
 using ValueExplanations = std::vector<std::pair<std::string, std::string>>;
 
@@ -122,30 +119,17 @@
     */
     std::string documentation;
 
-<<<<<<< HEAD
     /*
      Pair of, first list of names which can be used as argument to predefine
      plugins of this PluginTypeInfo, and second, method to predefine.
     */
     PredefinitionConfig predefine;
 public:
-=======
->>>>>>> 2775fd87
     PluginTypeInfo(const std::type_index &type,
                    const std::string &type_name,
                    const std::string &documentation,
                    const PredefinitionConfig &predefine);
 
-<<<<<<< HEAD
-    ~PluginTypeInfo() = default;
-
-    const std::type_index &get_type() const;
-    const std::string &get_type_name() const;
-    const std::string &get_documentation() const;
-    const PredefinitionConfig &get_predefine() const;
-
-=======
->>>>>>> 2775fd87
     bool operator<(const PluginTypeInfo &other) const;
 };
 

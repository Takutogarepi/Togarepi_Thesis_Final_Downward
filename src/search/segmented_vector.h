--- conflicted
+++ resolved
@@ -6,7 +6,8 @@
 #include <iostream>
 #include <vector>
 
-<<<<<<< HEAD
+#include "utilities.h"
+
 
 /*
   SegmentedVector is a vector-like class with the following advantages over
@@ -38,9 +39,6 @@
   where the size of the stored data is only known at runtime, not at compile
   time.
 */
-=======
-#include "utilities.h"
->>>>>>> ff3a4f8d
 
 // TODO: Get rid of the code duplication here. How to do it without
 // paying a performance penalty? issue388.
@@ -118,15 +116,7 @@
         if (offset == 0) {
             assert(segment == segments.size());
             // Must add a new segment.
-<<<<<<< HEAD
-
-            // TODO: Make this work for classes w/o a default
-            // constructor, like vector does: issue387.
-            Entry *new_segment = new Entry[SEGMENT_ELEMENTS];
-            segments.push_back(new_segment);
-=======
             add_segment();
->>>>>>> ff3a4f8d
         }
         entry_allocator.construct(segments[segment] + offset, entry);
         ++the_size;
@@ -146,13 +136,9 @@
 };
 
 
-<<<<<<< HEAD
-template<class Element>
-=======
-template<class Entry, class Allocator = std::allocator<Entry> >
->>>>>>> ff3a4f8d
+template<class Element, class Allocator = std::allocator<Element> >
 class SegmentedArrayVector {
-    typedef typename Allocator::template rebind<Entry>::other EntryAllocator;
+    typedef typename Allocator::template rebind<Element>::other ElementAllocator;
     // TODO: Try to find a good value for SEGMENT_BYTES.
     static const size_t SEGMENT_BYTES = 8192;
 
@@ -160,13 +146,9 @@
     const size_t arrays_per_segment;
     const size_t elements_per_segment;
 
-<<<<<<< HEAD
+    ElementAllocator element_allocator;
+
     std::vector<Element *> segments;
-=======
-    EntryAllocator entry_allocator;
-
-    std::vector<Entry *> segments;
->>>>>>> ff3a4f8d
     size_t the_size;
 
     size_t get_segment(size_t index) const {
@@ -178,29 +160,24 @@
     }
 
     void add_segment() {
-        Entry *new_segment = entry_allocator.allocate(elements_per_segment);
+        Element *new_segment = element_allocator.allocate(elements_per_segment);
         segments.push_back(new_segment);
     }
 public:
     SegmentedArrayVector(size_t elements_per_array_)
         : elements_per_array(elements_per_array_),
           arrays_per_segment(
-<<<<<<< HEAD
-              std::max(SEGMENT_BYTES / (elements_per_array * sizeof(Element)),
-                       size_t(1))),
-=======
-              std::max(SEGMENT_BYTES / (elements_per_array * sizeof(Entry)), size_t(1))),
+              std::max(SEGMENT_BYTES / (elements_per_array * sizeof(Element)), size_t(1))),
           elements_per_segment(elements_per_array * arrays_per_segment),
           the_size(0) {
     }
 
 
-    SegmentedArrayVector(size_t elements_per_array_, const EntryAllocator &allocator_)
-        : entry_allocator(allocator_),
+    SegmentedArrayVector(size_t elements_per_array_, const ElementAllocator &allocator_)
+        : element_allocator(allocator_),
           elements_per_array(elements_per_array_),
           arrays_per_segment(
-              std::max(SEGMENT_BYTES / (elements_per_array * sizeof(Entry)), size_t(1))),
->>>>>>> ff3a4f8d
+              std::max(SEGMENT_BYTES / (elements_per_array * sizeof(Element)), size_t(1))),
           elements_per_segment(elements_per_array * arrays_per_segment),
           the_size(0) {
     }
@@ -211,11 +188,11 @@
         //      wihtout looping over the arrays first.
         for (size_t i = 0; i < the_size; ++i) {
             for (size_t offset = 0; offset < elements_per_array; ++offset) {
-                entry_allocator.destroy(operator[](i) + offset);
+                element_allocator.destroy(operator[](i) + offset);
             }
         }
         for (size_t i = 0; i < segments.size(); ++i) {
-            entry_allocator.deallocate(segments[i], elements_per_segment);
+            element_allocator.deallocate(segments[i], elements_per_segment);
         }
     }
 
@@ -243,20 +220,15 @@
         if (offset == 0) {
             assert(segment == segments.size());
             // Must add a new segment.
-<<<<<<< HEAD
-            Element *new_segment = new Element[elements_per_segment];
-            segments.push_back(new_segment);
-=======
             add_segment();
->>>>>>> ff3a4f8d
         }
         Element *dest = segments[segment] + offset;
         for (size_t i = 0; i < elements_per_array; ++i)
-            entry_allocator.construct(dest++, *entry++);
+            element_allocator.construct(dest++, *entry++);
         ++the_size;
     }
 
-    void resize(size_t new_size, const Entry *entry) {
+    void resize(size_t new_size, const Element *entry) {
         if (new_size < the_size) {
             std::cerr << "SegmentedArrayVector does not support removing elements."
                       << std::endl;
